/*
 * Copyright (c) 2013-2019 Cinchapi Inc.
 *
 * Licensed under the Apache License, Version 2.0 (the "License");
 * you may not use this file except in compliance with the License.
 * You may obtain a copy of the License at
 *
 * http://www.apache.org/licenses/LICENSE-2.0
 *
 * Unless required by applicable law or agreed to in writing, software
 * distributed under the License is distributed on an "AS IS" BASIS,
 * WITHOUT WARRANTIES OR CONDITIONS OF ANY KIND, either express or implied.
 * See the License for the specific language governing permissions and
 * limitations under the License.
 */
package com.cinchapi.concourse.server.io;

import static com.google.common.base.Preconditions.checkState;

import java.io.File;
import java.io.IOException;
import java.io.RandomAccessFile;
import java.nio.ByteBuffer;
import java.nio.MappedByteBuffer;
import java.nio.channels.FileChannel;
import java.nio.channels.FileChannel.MapMode;
import java.nio.channels.OverlappingFileLockException;
import java.nio.file.DirectoryNotEmptyException;
import java.nio.file.DirectoryStream;
import java.nio.file.Files;
import java.nio.file.Path;
import java.nio.file.Paths;
import java.nio.file.StandardCopyOption;
import java.util.Collections;
import java.util.Iterator;
import java.util.Set;
import java.util.stream.Stream;

import com.cinchapi.common.base.CheckedExceptions;
import com.cinchapi.concourse.util.FileOps;
import com.cinchapi.concourse.util.Logger;
import com.cinchapi.concourse.util.ReadOnlyIterator;
import com.google.common.collect.Sets;

/**
 * Interface to the underlying filesystem which provides methods to perform file
 * based operations without having to deal with the annoyance of checked
 * exceptions or the awkward {@link Path} API. Using this class will help
 * produce more streamlined and readable code.
 * 
 * <p>
 * This class makes a lot of assumptions that are particular to Concourse
 * Server, so it isn't suitable as a strictly generic utility. {@link FileOps}
 * is a parent class that does contain file based utility functions that are
 * applicable in situations outside of Concourse Server.
 * 
 * @author Jeff Nelson
 */
public final class FileSystem extends FileOps {

    /**
     * Close the {@code channel} without throwing a checked exception. If, for
     * some reason, this can't be done the underlying IOException will be
     * re-thrown as a runtime exception.
     * 
     * @param channel
     */
    public static void closeFileChannel(FileChannel channel) {
        try {
            channel.close();
        }
        catch (IOException e) {
            throw CheckedExceptions.wrapAsRuntimeException(e);
        }
    }

    /**
     * Copy all the bytes {@code from} one file to {to} another.
     * 
     * @param from
     * @param to
     */
    public static void copyBytes(String from, String to) {
        try {
            Files.copy(Paths.get(from), Files.newOutputStream(Paths.get(to)));
        }
        catch (IOException e) {
            throw CheckedExceptions.wrapAsRuntimeException(e);
        }
    }

    /**
     * Delete {@code directory}. If files are added to the directory while its
     * being deleted, this method will make a best effort to delete those files
     * as well.
     * 
     * @param directory
     */
    public static void deleteDirectory(String directory) {
        try (DirectoryStream<Path> stream = Files
                .newDirectoryStream(Paths.get(directory))) {
            for (Path path : stream) {
                if(Files.isDirectory(path)) {
                    deleteDirectory(path.toString());
                }
                else {
                    Files.delete(path);
                }
            }
            Files.delete(Paths.get(directory));
        }
        catch (IOException e) {
            if(e.getClass() == DirectoryNotEmptyException.class) {
                Logger.warn("It appears that data was added to directory "
                        + "{} while trying to perform a deletion. "
                        + "Trying again...", directory);
                deleteDirectory(directory);
            }
            else {
                throw CheckedExceptions.wrapAsRuntimeException(e);
            }
        }
    }

    /**
     * Delete the {@code file}.
     * 
     * @param file
     */
    public static void deleteFile(String file) {
        try {
            java.nio.file.Files.delete(Paths.get(file));
        }
        catch (IOException e) {
            throw CheckedExceptions.wrapAsRuntimeException(e);
        }
    }

    /**
     * Return an {@link Iterator} to traverse over all of the flat files (e.g.
     * non subdirectores) in {@code directory}.
     * 
     * @param directory
     * @return the iterator
     */
    public static Iterator<String> fileOnlyIterator(final String directory) {
        return new ReadOnlyIterator<String>() {

            private final File[] files = new File(directory).listFiles();
            private File next = null;
            private int position = 0;
            {
                findNext();
            }

            @Override
            public boolean hasNext() {
                return next != null;
            }

            @Override
            public String next() {
                File file = next;
                findNext();
                return file.getAbsolutePath();
            }

            /**
             * Find the next element to be returned from {@link #next()}.
             */
            private void findNext() {
                if(files != null) {
                    File file = null;
                    while (file == null || file.isDirectory()) {
                        if(position >= files.length) {
                            file = null;
                            break;
                        }
                        else {
                            file = files[position];
                            position++;
                        }
                    }
                    next = file;
                }
            }

        };
    }

    /**
     * Return the random access {@link FileChannel} for {@code file}. The
     * channel will be opened for reading and writing.
     * 
     * @param file
     * @return the FileChannel for {@code file}
     */
    @SuppressWarnings("resource") // NOTE: can't close the file channel here
                                  // because others depend on it
    public static FileChannel getFileChannel(String file) {
        try {
            return new RandomAccessFile(openFile(file), "rwd").getChannel();
        }
        catch (IOException e) {
            throw CheckedExceptions.wrapAsRuntimeException(e);
        }
    }

    /**
     * Return the size of {@code file}. This method will automatically create
     * {@code file} if it does not already exist.
     * 
     * @param file
     * @return the size in bytes
     */
    public static long getFileSize(String file) {
        try {
            openFile(file);
            return Files.size(Paths.get(file));
        }
        catch (IOException e) {
            throw CheckedExceptions.wrapAsRuntimeException(e);
        }
    }

    /**
     * Return the simple filename without path information or extension. This
     * method assumes that the filename only contains one extension.
     * 
     * @param filename
     * @return the simple file name
     */
    public static String getSimpleName(String filename) {
        String[] placeholder;
        return (placeholder = (placeholder = filename
                .split("\\."))[placeholder.length - 2]
                        .split(File.separator))[placeholder.length - 1];
    }

    /**
     * Look through {@code dir} and return all the sub directories.
     * 
     * @param dir
     * @return the sub directories under {@code dir}.
     */
    public static Set<String> getSubDirs(String dir) {
        File directory = new File(dir);
        File[] files = directory.listFiles();
        if(files != null) {
            Set<String> subDirs = Sets.newHashSet();
            for (File file : files) {
                if(Files.isDirectory(Paths.get(file.getAbsolutePath()))) {
                    subDirs.add(file.getName());
                }
            }
            return subDirs;
        }
        else {
            return Collections.emptySet();
        }
    }

    /**
     * Return {@code true} in the filesystem contains {@code dir} and it is
     * a directory.
     * 
     * @param dir
     * @return {@code true} if {@code dir} exists
     */
    public static boolean hasDir(String dir) {
        Path path = Paths.get(dir);
        return Files.exists(path) && Files.isDirectory(path);
    }

    /**
     * Return {@code true} in the filesystem contains {@code file} and it is not
     * a directory.
     * 
     * @param file
     * @return {@code true} if {@code file} exists
     */
    public static boolean hasFile(Path file) {
        return Files.exists(file) && !Files.isDirectory(file);
    }

    /**
     * Return {@code true} in the filesystem contains {@code file} and it is not
     * a directory.
     * 
     * @param file
     * @return {@code true} if {@code file} exists
     */
    public static boolean hasFile(String file) {
        return hasFile(Paths.get(file));
<<<<<<< HEAD
    }

    /**
     * Return {@code true} in the filesystem contains {@code file} and it is not
     * a directory.
     * 
     * @param file
     * @return {@code true} if {@code file} exists
     */
    public static boolean hasFile(Path file) {
        return Files.exists(file) && !Files.isDirectory(file);
=======
>>>>>>> cc7dd68b
    }

    /**
     * Lock the file or directory specified in {@code path} for use in this JVM
     * process. If the lock cannot be acquired, an exception is thrown.
     * 
     * @param path
     */
    public static void lock(String path) {
        if(Files.isDirectory(Paths.get(path))) {
            lock(path + File.separator + "concourse.lock");
        }
        else {
            try {
                checkState(getFileChannel(path).tryLock() != null,
                        "Unable to grab lock for %s because another "
                                + "Concourse Server process is using it",
                        path);
            }
            catch (OverlappingFileLockException e) {
                Logger.warn("Trying to lock {}, but the current "
                        + "JVM is already the owner", path);
            }
            catch (IOException e) {
                throw CheckedExceptions.wrapAsRuntimeException(e);
            }
        }
    }

    /**
     * Return a {@link Stream} that contains a non-recursive list of all the
     * files in the {@code directory}.
     * 
     * @param directory
     * @return the files in the directory
     */
    public static Stream<Path> ls(Path directory) {
        try {
            return Files.list(directory);
        }
        catch (IOException e) {
            throw CheckedExceptions.wrapAsRuntimeException(e);
        }
    }

    /**
     * Create a valid path that contains separators in the appropriate places
     * by joining all the {@link parts} together with the {@link File#separator}
     * 
     * @param parts
     * @return the path
     */
    public static String makePath(String... parts) {
        StringBuilder path = new StringBuilder();
        for (String part : parts) {
            path.append(part);
            if(!part.endsWith(File.separator)) {
                path.append(File.separator);
            }
        }
        return path.toString();
    }

    /**
     * Return a {@link MappedByteBuffer} for {@code file} in {@code mode}
     * starting at {@code position} and continuing for {@code size} bytes. This
     * method will automatically create {@code file} if it does not already
     * exist.
     * 
     * @param file
     * @param mode
     * @param position
     * @param size
     * @return the MappedByteBuffer
     */
    public static MappedByteBuffer map(String file, MapMode mode, long position,
            long size) {
        FileChannel channel = getFileChannel(file);
        try {
            return channel.map(mode, position, size).load();
        }
        catch (IOException e) {
            throw CheckedExceptions.wrapAsRuntimeException(e);
        }
        finally {
            closeFileChannel(channel);
        }
    }

    /**
     * Open {@code file} and return a {@link File} handle. This method will
     * create a new file if and only if it does not already exist.
     * 
     * @param file
     */
    public static File openFile(String file) {
        try {
            File f = new File(file);
            if(f.getParentFile() != null) {
                f.getParentFile().mkdirs();
            }
            f.createNewFile();
            return f;
        }
        catch (IOException e) {
            throw CheckedExceptions.wrapAsRuntimeException(e);
        }
    }

    /**
     * Read bytes from {@code file} <em>sequentially</em> and return the content
     * as a <strong>read only</strong> {@link ByteBuffer}.
     * 
     * @param file
     * @return the read only ByteBuffer with the content of {@code file}
     */
    public static ByteBuffer readBytes(String file) {
        FileChannel channel = getFileChannel(file);
        try {
            MappedByteBuffer data = channel.map(MapMode.READ_ONLY, 0,
                    channel.size());
            return data;
        }
        catch (IOException e) {
            throw CheckedExceptions.wrapAsRuntimeException(e);
        }
        finally {
            closeFileChannel(channel);
        }
    }

    /**
     * Replace the content of {@code original} with that of {@code replacement}
     * and delete {@code replacement} in a single atomic operation.
     * 
     * @param original
     * @param replacement
     */
    public static void replaceFile(String original, String replacement) {
        try {
            java.nio.file.Files.move(Paths.get(replacement),
                    Paths.get(original), StandardCopyOption.ATOMIC_MOVE,
                    StandardCopyOption.REPLACE_EXISTING);
        }
        catch (IOException e) {
            throw CheckedExceptions.wrapAsRuntimeException(e);
        }
    }

    /**
     * Return an {@link Iterator} to traverse over all of the sub directories
     * (e.g. no flat files) in {@code directory}.
     * 
     * @param directory
     * @return the iterator
     */
    public static Iterator<String> subDirectoryOnlyIterator(
            final String directory) {
        return getSubDirs(directory).iterator();
    }

    /**
     * Attempt to force the unmapping of {@code buffer}. This method should be
     * used with <strong>EXTREME CAUTION</strong>. If {@code buffer} is used
     * after this method is invoked, it is likely that the JVM will crash.
     * 
     * @param buffer
     */
    public static void unmap(MappedByteBuffer buffer) {
        Cleaners.freeMappedByteBuffer(buffer);
    }

    /**
     * Write the {@code bytes} to {@code file} starting at the beginning. This
     * method will perform and fsync.
     * 
     * @param bytes
     * @param file
     */
    public static void writeBytes(ByteBuffer bytes, String file) {
        writeBytes(bytes, file, 0);
    }

    /**
     * Write the {@code bytes} to {@code file} starting {@code position}. This
     * method will perform an fsync.
     * 
     * @param bytes
     * @param file
     * @param position
     */
    public static void writeBytes(ByteBuffer bytes, String file, int position) {
        FileChannel channel = getFileChannel(file);
        try {
            channel.position(position);
            channel.write(bytes);
            channel.force(true);
        }
        catch (IOException e) {
            throw CheckedExceptions.wrapAsRuntimeException(e);
        }
        finally {
            closeFileChannel(channel);
        }
    }

    private FileSystem() {/* noop */}

}<|MERGE_RESOLUTION|>--- conflicted
+++ resolved
@@ -292,20 +292,6 @@
      */
     public static boolean hasFile(String file) {
         return hasFile(Paths.get(file));
-<<<<<<< HEAD
-    }
-
-    /**
-     * Return {@code true} in the filesystem contains {@code file} and it is not
-     * a directory.
-     * 
-     * @param file
-     * @return {@code true} if {@code file} exists
-     */
-    public static boolean hasFile(Path file) {
-        return Files.exists(file) && !Files.isDirectory(file);
-=======
->>>>>>> cc7dd68b
     }
 
     /**
