/*
 * Copyright (c) 2013-2019 Cinchapi Inc.
 *
 * Licensed under the Apache License, Version 2.0 (the "License");
 * you may not use this file except in compliance with the License.
 * You may obtain a copy of the License at
 *
 * http://www.apache.org/licenses/LICENSE-2.0
 *
 * Unless required by applicable law or agreed to in writing, software
 * distributed under the License is distributed on an "AS IS" BASIS,
 * WITHOUT WARRANTIES OR CONDITIONS OF ANY KIND, either express or implied.
 * See the License for the specific language governing permissions and
 * limitations under the License.
 */
package com.cinchapi.concourse.server.storage.db;

import java.util.Iterator;
import java.util.List;
import java.util.Map;
import java.util.Map.Entry;
import java.util.NavigableSet;
import java.util.Set;
import java.util.function.BiPredicate;
import java.util.regex.Matcher;
import java.util.regex.Pattern;

import javax.annotation.Nullable;
import javax.annotation.concurrent.ThreadSafe;

import com.cinchapi.common.collect.CoalescableTreeMap;
import com.cinchapi.concourse.annotate.DoNotInvoke;
import com.cinchapi.concourse.annotate.PackagePrivate;
import com.cinchapi.concourse.server.model.PrimaryKey;
import com.cinchapi.concourse.server.model.Text;
import com.cinchapi.concourse.server.model.Value;
import com.cinchapi.concourse.server.storage.Action;
import com.cinchapi.concourse.thrift.Operator;
import com.cinchapi.concourse.time.Time;
import com.cinchapi.concourse.util.MultimapViews;
import com.google.common.base.Preconditions;
import com.google.common.collect.ImmutableMap;
import com.google.common.collect.Maps;
import com.google.common.collect.Sets;

/**
 * A grouping of data for efficient indirect queries.
 * <p>
 * Each SecondaryRecord maps a value to a set of PrimaryKeys and provides an
 * interface for querying.
 * </p>
 * 
 * @author Jeff Nelson
 */
@ThreadSafe
@PackagePrivate
final class SecondaryRecord extends BrowsableRecord<Text, Value, PrimaryKey> {

    /**
     * Determines whether a nearby key should be coalesced with another one.
     * <p>
     * To support case insensitive matching, we coalesce character sequences
     * that express the same sentiment, even if they have different case
     * formats.
     * </p>
     */
    private static BiPredicate<Value, Value> CASE_INSENSITIVE_COALESCER = (v1,
            v2) -> v1.getObject().toString()
                    .equalsIgnoreCase(v2.getObject().toString());

    /**
     * DO NOT INVOKE. Use {@link Record#createSearchRecord(Text)} or
     * {@link Record#createSecondaryRecordPartial(Text, Value)} instead.
     * 
     * @param locator
     * @param key
     */
    @DoNotInvoke
    @PackagePrivate
    SecondaryRecord(Text locator, @Nullable Value key) {
        super(locator, key);
    }

    /**
     * Explore this record and return a mapping from PrimaryKey to the Values
     * that cause the corresponding records to satisfy {@code operator} in
     * relation to the specified {@code values} at {@code timestamp}.
     * 
     * @param timestamp
     * @param operator
     * @param values
     * @return the relevant data that causes the matching records to satisfy the
     *         criteria
     */
    public Map<PrimaryKey, Set<Value>> explore(long timestamp,
            Operator operator, Value... values) {
        return explore(true, timestamp, operator, values);
    }

    /**
     * Explore this record and return a mapping from PrimaryKey to the
     * Values that cause the corresponding records to satisfy {@code operator}
     * in relation to the specified {@code values}.
     * 
     * @param operator
     * @param values
     * @return the relevant data that causes the matching records to satisfy the
     *         criteria
     */
    public Map<PrimaryKey, Set<Value>> explore(Operator operator,
            Value... values) {
        return explore(false, 0, operator, values);
    }

    /**
     * Return the PrimaryKeys that satisfied {@code operator} in relation to the
     * specified {@code values} at {@code timestamp}.
     * 
     * @param timestamp
     * @param operator
     * @param values
     * @return the Set of PrimaryKeys that match the query
     */
    public Set<PrimaryKey> find(long timestamp, Operator operator,
            Value... values) {
        return explore(true, timestamp, operator, values).keySet();
    }

    /**
     * Return the PrimaryKeys that <em>currently</em> satisfy {@code operator}
     * in relation to the specified {@code values}.
     * 
     * @param operator
     * @param values
     * @return they Set of PrimaryKeys that match the query
     */
    public Set<PrimaryKey> find(Operator operator, Value... values) {
        return explore(false, 0, operator, values).keySet();
    }

    /**
     * Return all the key/value mappings of keys that match {@code key} in a
     * case insensitive manner.
     * 
     * @param key
     * @return the matching entries
     */
    private final Map<Value, Set<PrimaryKey>> coalesce(Value key) {
        read.lock();
        try {
            if(key.isCharSequenceType()) {
                return ((CoalescableTreeMap<Value, Set<PrimaryKey>>) present)
                        .coalesce(key, CASE_INSENSITIVE_COALESCER);
            }
            else {
                return ImmutableMap.of(key, super.get(key));
            }
        }
        finally {
            read.unlock();
        }
    }

    /**
     * Return all the key/value mappings of keys that matched {@code key} at
     * {@code timestamp} in a case insensitive manner.
     * 
     * @param key
     * @param timestamp
     * @return the matching entries
     */
<<<<<<< HEAD
    public Map<PrimaryKey, Set<Value>> explore(Operator operator,
            Value... values) {
        return explore(false, 0, operator, values);
    }

    /**
     * Return all the keys that map to {@code value}.
     * <p>
     * In the broader {@link Database} sense, this method can be used to return
     * all the data "values" that are stored within a data "record" under a data
     * "key" that is equivalent to this {@link SecondaryRecord
     * SecondaryRecord's} locator.
     * </p>
     * <p>
     * NOTE: The order of the items in the returned {@link Set} are not
     * necessarily reflective of the order in which they were inserted into the
     * {@link SecondaryRecord}.
     * </p>
     * 
     * @param value
     * @return a {@link Set} containing all the keys that map to the
     *         {@code value}
     */
    public Set<Value> gather(PrimaryKey value) {
        return gather(value, Time.NONE);
    }

    /**
     * Return all the keys that mapped to {@code value} at {@code timestamp}.
     * <p>
     * In the broader {@link Database} sense, this method can be used to return
     * all the data "values" that were stored within a data "record" under a
     * data
     * "key" that is equivalent to this {@link SecondaryRecord
     * SecondaryRecord's} locator at {@code timestamp}.
     * </p>
     * <p>
     * NOTE: The order of the items in the returned {@link Set} are not
     * necessarily reflective of the order in which they were inserted into the
     * {@link SecondaryRecord}.
     * </p>
     * 
     * @param value
     * @return a {@link Set} containing all the keys that map to the
     *         {@code value}
     */
    public Set<Value> gather(PrimaryKey value, long timestamp) {
        Preconditions.checkState(!isPartial(),
                "Cannot gather from a partial Secondary Record.");
        read.lock();
        try {
            boolean historical = timestamp != Time.NONE;
            Set<Value> keys = Sets.newHashSet();
            for (Value key : history.keySet()) {
                Set<PrimaryKey> values = historical ? get(key, timestamp)
                        : get(key);
                if(values.contains(value)) {
                    keys.add(key);
                }
            }
            return keys;
=======
    private Map<Value, Set<PrimaryKey>> coalesce(Value key, long timestamp) {
        read.lock();
        try {
            Map<Value, Set<PrimaryKey>> data = Maps.newLinkedHashMap();
            Map<Value, List<CompactRevision<PrimaryKey>>> coalesced = ((CoalescableTreeMap<Value, List<CompactRevision<PrimaryKey>>>) history)
                    .coalesce(key, CASE_INSENSITIVE_COALESCER);
            for (Entry<Value, List<CompactRevision<PrimaryKey>>> entry : coalesced
                    .entrySet()) {
                Value stored = entry.getKey();
                List<CompactRevision<PrimaryKey>> revisions = entry.getValue();
                Set<PrimaryKey> values = Sets.newLinkedHashSet();
                Iterator<CompactRevision<PrimaryKey>> it = revisions.iterator();
                while (it.hasNext()) {
                    CompactRevision<PrimaryKey> revision = it.next();
                    if(revision.getVersion() <= timestamp) {
                        if(revision.getType() == Action.ADD) {
                            values.add(revision.getValue());
                        }
                        else {
                            values.remove(revision.getValue());
                        }
                    }
                    else {
                        break;
                    }
                }
                data.put(stored, values);
            }
            return data;
>>>>>>> 5c99a2dc
        }
        finally {
            read.unlock();
        }
<<<<<<< HEAD
    }

    @Override
    protected Map<Value, Set<PrimaryKey>> mapType() {
        return Maps.newTreeMap(Value.Sorter.INSTANCE);
=======
>>>>>>> 5c99a2dc
    }

    /**
     * Explore this record and return a mapping from PrimaryKey to the Values
     * that cause the corresponding records to satisfy {@code operator} in
     * relation to the specified {@code values} (and at the specified
     * {@code timestamp} if {@code historical} is {@code true}).
     * 
     * @param historical - if {@code true} query the history, otherwise query
     *            the current state
     * @param timestamp - this value is ignored if {@code historical} is
     *            {@code false}, otherwise this value is the historical
     *            timestamp at which to query the field
     * @param operator
     * @param values
     * @return the relevant data that causes the matching records to satisfy the
     *         criteria
     */
    private Map<PrimaryKey, Set<Value>> explore(boolean historical,
            long timestamp, Operator operator,
            Value... values) { /* Authorized */
        // CON-667: Value ordering for Strings is such that uppercase characters
        // are "smaller" than lowercase ones. Concourse uses case insensitive
        // matching, so we sometimes must modify the input #values in order to
        // ensure that all equal forms of a value are captured or excluded as
        // necessary.
        read.lock();
        try {
            Map<PrimaryKey, Set<Value>> data = Maps.newHashMap();
            Value value = values[0];
            if(operator == Operator.EQUALS) {
                for (Entry<Value, Set<PrimaryKey>> entry : (historical
                        ? coalesce(value, timestamp) : coalesce(value))
                                .entrySet()) {
                    Value stored = entry.getKey();
                    for (PrimaryKey record : entry.getValue()) {
                        MultimapViews.put(data, record, stored);
                    }
                }
            }
            else if(operator == Operator.NOT_EQUALS) {
                for (Value stored : historical ? history.keySet()
                        : present.keySet()) {
                    if(!value.equalsIgnoreCase(stored)) {
                        for (PrimaryKey record : historical
                                ? get(stored, timestamp) : get(stored)) {
                            MultimapViews.put(data, record, stored);
                        }
                    }
                }
            }
            else if(operator == Operator.GREATER_THAN) {
                value = value.toLowerCase(); // CON-667
                for (Value stored : historical ? history.keySet()
                        : ((NavigableSet<Value>) present.keySet())
                                .tailSet(value, false)) {
                    if(!historical || stored.compareToIgnoreCase(value) > 0) {
                        for (PrimaryKey record : historical
                                ? get(stored, timestamp) : get(stored)) {
                            MultimapViews.put(data, record, stored);
                        }
                    }
                }
            }
            else if(operator == Operator.GREATER_THAN_OR_EQUALS) {
                value = value.toUpperCase(); // CON-667
                for (Value stored : historical ? history.keySet()
                        : ((NavigableSet<Value>) present.keySet())
                                .tailSet(value, true)) {
                    if(!historical || stored.compareToIgnoreCase(value) >= 0) {
                        for (PrimaryKey record : historical
                                ? get(stored, timestamp) : get(stored)) {
                            MultimapViews.put(data, record, stored);
                        }
                    }
                }
            }
            else if(operator == Operator.LESS_THAN) {
                value = value.toUpperCase(); // CON-667
                for (Value stored : historical ? history.keySet()
                        : ((NavigableSet<Value>) present.keySet())
                                .headSet(value, false)) {
                    if(!historical || stored.compareToIgnoreCase(value) < 0) {
                        for (PrimaryKey record : historical
                                ? get(stored, timestamp) : get(stored)) {
                            MultimapViews.put(data, record, stored);
                        }
                    }
                }
            }
            else if(operator == Operator.LESS_THAN_OR_EQUALS) {
                value = value.toLowerCase(); // CON-667
                for (Value stored : historical ? history.keySet()
                        : ((NavigableSet<Value>) present.keySet())
                                .headSet(value, true)) {
                    if(!historical || stored.compareToIgnoreCase(value) <= 0) {
                        for (PrimaryKey record : historical
                                ? get(stored, timestamp) : get(stored)) {
                            MultimapViews.put(data, record, stored);
                        }
                    }
                }
            }
            else if(operator == Operator.BETWEEN) {
                Preconditions.checkArgument(values.length > 1);
                Value value2 = values[1];
                value = value.toUpperCase(); // CON-667
                value2 = value2.toUpperCase(); // CON-667
                for (Value stored : historical ? history.keySet()
                        : ((NavigableSet<Value>) present.keySet()).subSet(value,
                                true, value2, false)) {
                    if(!historical || (stored.compareTo(value) >= 0
                            && stored.compareTo(value2) < 0)) {
                        for (PrimaryKey record : historical
                                ? get(stored, timestamp) : get(stored)) {
                            MultimapViews.put(data, record, stored);
                        }
                    }
                }
            }
            else if(operator == Operator.REGEX) {
                Pattern p = Pattern.compile(value.getObject().toString());
                for (Value stored : historical ? history.keySet()
                        : present.keySet()) {
                    Matcher m = p.matcher(stored.getObject().toString());
                    if(m.matches()) {
                        for (PrimaryKey record : historical
                                ? get(stored, timestamp) : get(stored)) {
                            MultimapViews.put(data, record, stored);
                        }
                    }
                }
            }
            else if(operator == Operator.NOT_REGEX) {
                Pattern p = Pattern.compile(value.getObject().toString());
                for (Value stored : historical ? history.keySet()
                        : present.keySet()) {
                    Matcher m = p.matcher(stored.getObject().toString());
                    if(!m.matches()) {
                        for (PrimaryKey record : historical
                                ? get(stored, timestamp) : get(stored)) {
                            MultimapViews.put(data, record, stored);
                        }
                    }
                }
            }
            else {
                throw new UnsupportedOperationException();
            }
            return data;
        }
        finally {
            read.unlock();
        }
    }

    @Override
    protected Map<Value, List<CompactRevision<PrimaryKey>>> historyMapType() {
        return new CoalescableTreeMap<>();
    }

    @Override
    protected Map<Value, Set<PrimaryKey>> mapType() {
        return new CoalescableTreeMap<>();
    }

}<|MERGE_RESOLUTION|>--- conflicted
+++ resolved
@@ -139,49 +139,12 @@
     }
 
     /**
-     * Return all the key/value mappings of keys that match {@code key} in a
-     * case insensitive manner.
-     * 
-     * @param key
-     * @return the matching entries
-     */
-    private final Map<Value, Set<PrimaryKey>> coalesce(Value key) {
-        read.lock();
-        try {
-            if(key.isCharSequenceType()) {
-                return ((CoalescableTreeMap<Value, Set<PrimaryKey>>) present)
-                        .coalesce(key, CASE_INSENSITIVE_COALESCER);
-            }
-            else {
-                return ImmutableMap.of(key, super.get(key));
-            }
-        }
-        finally {
-            read.unlock();
-        }
-    }
-
-    /**
-     * Return all the key/value mappings of keys that matched {@code key} at
-     * {@code timestamp} in a case insensitive manner.
-     * 
-     * @param key
-     * @param timestamp
-     * @return the matching entries
-     */
-<<<<<<< HEAD
-    public Map<PrimaryKey, Set<Value>> explore(Operator operator,
-            Value... values) {
-        return explore(false, 0, operator, values);
-    }
-
-    /**
      * Return all the keys that map to {@code value}.
      * <p>
      * In the broader {@link Database} sense, this method can be used to return
      * all the data "values" that are stored within a data "record" under a data
      * "key" that is equivalent to this {@link SecondaryRecord
-     * SecondaryRecord's} locator.
+     * SecondaryRecord's} locator (similar to {@link Database#select(long)}).
      * </p>
      * <p>
      * NOTE: The order of the items in the returned {@link Set} are not
@@ -202,9 +165,9 @@
      * <p>
      * In the broader {@link Database} sense, this method can be used to return
      * all the data "values" that were stored within a data "record" under a
-     * data
-     * "key" that is equivalent to this {@link SecondaryRecord
-     * SecondaryRecord's} locator at {@code timestamp}.
+     * data "key" that is equivalent to this {@link SecondaryRecord
+     * SecondaryRecord's} locator at {@code timestamp} (similar to
+     * {@link Database#select(long, long)}).
      * </p>
      * <p>
      * NOTE: The order of the items in the returned {@link Set} are not
@@ -231,7 +194,35 @@
                 }
             }
             return keys;
-=======
+        }
+        finally {
+            read.unlock();
+        }
+    }
+
+    /**
+     * Return all the key/value mappings of keys that match {@code key} in a
+     * case insensitive manner.
+     * 
+     * @param key
+     * @return the matching entries
+     */
+    private final Map<Value, Set<PrimaryKey>> coalesce(Value key) {
+        read.lock();
+        try {
+            if(key.isCharSequenceType()) {
+                return ((CoalescableTreeMap<Value, Set<PrimaryKey>>) present)
+                        .coalesce(key, CASE_INSENSITIVE_COALESCER);
+            }
+            else {
+                return ImmutableMap.of(key, super.get(key));
+            }
+        }
+        finally {
+            read.unlock();
+        }
+    }
+
     private Map<Value, Set<PrimaryKey>> coalesce(Value key, long timestamp) {
         read.lock();
         try {
@@ -261,19 +252,10 @@
                 data.put(stored, values);
             }
             return data;
->>>>>>> 5c99a2dc
         }
         finally {
             read.unlock();
         }
-<<<<<<< HEAD
-    }
-
-    @Override
-    protected Map<Value, Set<PrimaryKey>> mapType() {
-        return Maps.newTreeMap(Value.Sorter.INSTANCE);
-=======
->>>>>>> 5c99a2dc
     }
 
     /**
@@ -306,8 +288,8 @@
             Value value = values[0];
             if(operator == Operator.EQUALS) {
                 for (Entry<Value, Set<PrimaryKey>> entry : (historical
-                        ? coalesce(value, timestamp) : coalesce(value))
-                                .entrySet()) {
+                        ? coalesce(value, timestamp)
+                        : coalesce(value)).entrySet()) {
                     Value stored = entry.getKey();
                     for (PrimaryKey record : entry.getValue()) {
                         MultimapViews.put(data, record, stored);
@@ -319,7 +301,8 @@
                         : present.keySet()) {
                     if(!value.equalsIgnoreCase(stored)) {
                         for (PrimaryKey record : historical
-                                ? get(stored, timestamp) : get(stored)) {
+                                ? get(stored, timestamp)
+                                : get(stored)) {
                             MultimapViews.put(data, record, stored);
                         }
                     }
@@ -332,7 +315,8 @@
                                 .tailSet(value, false)) {
                     if(!historical || stored.compareToIgnoreCase(value) > 0) {
                         for (PrimaryKey record : historical
-                                ? get(stored, timestamp) : get(stored)) {
+                                ? get(stored, timestamp)
+                                : get(stored)) {
                             MultimapViews.put(data, record, stored);
                         }
                     }
@@ -345,7 +329,8 @@
                                 .tailSet(value, true)) {
                     if(!historical || stored.compareToIgnoreCase(value) >= 0) {
                         for (PrimaryKey record : historical
-                                ? get(stored, timestamp) : get(stored)) {
+                                ? get(stored, timestamp)
+                                : get(stored)) {
                             MultimapViews.put(data, record, stored);
                         }
                     }
@@ -358,7 +343,8 @@
                                 .headSet(value, false)) {
                     if(!historical || stored.compareToIgnoreCase(value) < 0) {
                         for (PrimaryKey record : historical
-                                ? get(stored, timestamp) : get(stored)) {
+                                ? get(stored, timestamp)
+                                : get(stored)) {
                             MultimapViews.put(data, record, stored);
                         }
                     }
@@ -371,7 +357,8 @@
                                 .headSet(value, true)) {
                     if(!historical || stored.compareToIgnoreCase(value) <= 0) {
                         for (PrimaryKey record : historical
-                                ? get(stored, timestamp) : get(stored)) {
+                                ? get(stored, timestamp)
+                                : get(stored)) {
                             MultimapViews.put(data, record, stored);
                         }
                     }
@@ -388,7 +375,8 @@
                     if(!historical || (stored.compareTo(value) >= 0
                             && stored.compareTo(value2) < 0)) {
                         for (PrimaryKey record : historical
-                                ? get(stored, timestamp) : get(stored)) {
+                                ? get(stored, timestamp)
+                                : get(stored)) {
                             MultimapViews.put(data, record, stored);
                         }
                     }
@@ -401,7 +389,8 @@
                     Matcher m = p.matcher(stored.getObject().toString());
                     if(m.matches()) {
                         for (PrimaryKey record : historical
-                                ? get(stored, timestamp) : get(stored)) {
+                                ? get(stored, timestamp)
+                                : get(stored)) {
                             MultimapViews.put(data, record, stored);
                         }
                     }
@@ -414,7 +403,8 @@
                     Matcher m = p.matcher(stored.getObject().toString());
                     if(!m.matches()) {
                         for (PrimaryKey record : historical
-                                ? get(stored, timestamp) : get(stored)) {
+                                ? get(stored, timestamp)
+                                : get(stored)) {
                             MultimapViews.put(data, record, stored);
                         }
                     }
