--- conflicted
+++ resolved
@@ -190,6 +190,31 @@
         return TSets.union(destination.getAllRecords(), buffer.getAllRecords());
     }
 
+    @Override
+    public Memory memory() {
+        return new Memory() {
+
+            @Override
+            public boolean contains(long record) {
+                return destination.memory().contains(record)
+                        && buffer.memory().contains(record);
+            }
+
+            @Override
+            public boolean contains(String key) {
+                return destination.memory().contains(key)
+                        && buffer.memory().contains(key);
+            }
+
+            @Override
+            public boolean contains(String key, long record) {
+                return destination.memory().contains(key, record)
+                        && buffer.memory().contains(key, record);
+            }
+
+        };
+    }
+
     /**
      * Remove {@code key} as {@code value} from {@code record}.
      * <p>
@@ -688,32 +713,4 @@
         }
     }
 
-<<<<<<< HEAD
-    @Override
-    public Memory memory() {
-        return new Memory() {
-
-            @Override
-            public boolean contains(long record) {
-                return destination.memory().contains(record)
-                        && buffer.memory().contains(record);
-            }
-
-            @Override
-            public boolean contains(String key, long record) {
-                return destination.memory().contains(key, record)
-                        && buffer.memory().contains(key, record);
-            }
-
-            @Override
-            public boolean contains(String key) {
-                return destination.memory().contains(key)
-                        && buffer.memory().contains(key);
-            }
-
-        };
-    }
-
-=======
->>>>>>> 1cc6cde6
 }