--- conflicted
+++ resolved
@@ -380,7 +380,8 @@
     public void addVersionChangeListener(Token token,
             VersionChangeListener listener) {
         if(token instanceof RangeToken) {
-            Iterable<Range> ranges = RangeTokens.convertToRange((RangeToken) token);
+            Iterable<Range> ranges = RangeTokens
+                    .convertToRange((RangeToken) token);
             for (Range range : ranges) {
                 rangeVersionChangeListeners.put(range, listener);
             }
@@ -820,11 +821,7 @@
      */
     private boolean addUnsafe(String key, TObject value, long record,
             boolean sync) {
-<<<<<<< HEAD
-        if(super.add(key, value, record, sync)) {
-=======
         if(super.add(key, value, record, sync, sync)) {
->>>>>>> c988f85a
             notifyVersionChange(Token.wrap(key, record));
             notifyVersionChange(Token.wrap(record));
             notifyVersionChange(RangeToken.forWriting(Text.wrapCached(key),
@@ -871,11 +868,7 @@
      */
     private boolean removeUnsafe(String key, TObject value, long record,
             boolean sync) {
-<<<<<<< HEAD
-        if(super.remove(key, value, record, sync)) {
-=======
         if(super.remove(key, value, record, sync, sync)) {
->>>>>>> c988f85a
             notifyVersionChange(Token.wrap(key, record));
             notifyVersionChange(Token.wrap(record));
             notifyVersionChange(RangeToken.forWriting(Text.wrapCached(key),
