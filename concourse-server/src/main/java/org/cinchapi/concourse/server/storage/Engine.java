--- conflicted
+++ resolved
@@ -417,6 +417,28 @@
     }
 
     @Override
+    public Map<Long, String> auditUnsafe(long record) {
+        transportLock.readLock().lock();
+        try {
+            return super.audit(record);
+        }
+        finally {
+            transportLock.readLock().unlock();
+        }
+    }
+
+    @Override
+    public Map<Long, String> auditUnsafe(String key, long record) {
+        transportLock.readLock().lock();
+        try {
+            return super.audit(key, record);
+        }
+        finally {
+            transportLock.readLock().unlock();
+        }
+    }
+
+    @Override
     public Map<String, Set<TObject>> browse(long record) {
         transportLock.readLock().lock();
         Lock read = lockService.getReadLock(record);
@@ -460,6 +482,40 @@
         transportLock.readLock().lock();
         try {
             return super.browse(key, timestamp);
+        }
+        finally {
+            transportLock.readLock().unlock();
+        }
+    }
+
+    @Override
+    public Map<String, Set<TObject>> browseUnsafe(long record) {
+        transportLock.readLock().lock();
+        try {
+            return super.browse(record);
+        }
+        finally {
+            transportLock.readLock().unlock();
+        }
+    }
+
+    @Override
+    public Map<TObject, Set<Long>> browseUnsafe(String key) {
+        transportLock.readLock().lock();
+        try {
+            return super.browse(key);
+        }
+        finally {
+            transportLock.readLock().unlock();
+        }
+    }
+
+    @Override
+    public Map<Long, Set<TObject>> doExploreUnsafe(String key,
+            Operator operator, TObject... values) {
+        transportLock.readLock().lock();
+        try {
+            return super.doExplore(key, operator, values);
         }
         finally {
             transportLock.readLock().unlock();
@@ -499,6 +555,17 @@
         transportLock.readLock().lock();
         try {
             return super.fetch(key, record, timestamp);
+        }
+        finally {
+            transportLock.readLock().unlock();
+        }
+    }
+
+    @Override
+    public Set<TObject> fetchUnsafe(String key, long record) {
+        transportLock.readLock().lock();
+        try {
+            return super.fetch(key, record);
         }
         finally {
             transportLock.readLock().unlock();
@@ -717,6 +784,18 @@
         }
     }
 
+    @Override
+    public boolean verifyUnsafe(String key, TObject value, long record) {
+        transportLock.readLock().lock();
+        try {
+            return inventory.contains(record) ? super
+                    .verify(key, value, record) : false;
+        }
+        finally {
+            transportLock.readLock().unlock();
+        }
+    }
+
     /**
      * Add {@code key} as {@code value} to {@code record} WITHOUT grabbing any
      * locks. This method is ONLY appropriate to call from the
@@ -740,7 +819,7 @@
         }
         return false;
     }
-
+    
     /**
      * Restore any transactions that did not finish committing prior to the
      * previous shutdown.
@@ -752,7 +831,7 @@
             Logger.info("Restored Transaction from {}", file.getName());
         }
     }
-
+    
     /**
      * Return the number of milliseconds that have elapsed since the last time
      * the {@link BufferTransportThread} successfully transported data.
@@ -764,7 +843,7 @@
                 Time.now() - ((Buffer) buffer).getTimeOfLastTransport(),
                 TimeUnit.MICROSECONDS);
     }
-
+    
     /**
      * Remove {@code key} as {@code value} from {@code record} WITHOUT grabbing
      * any locks. This method is ONLY appropriate to call from the
@@ -788,7 +867,7 @@
         }
         return false;
     }
-
+    
     @Override
     protected Map<Long, Set<TObject>> doExplore(long timestamp, String key,
             Operator operator, TObject... values) {
@@ -800,7 +879,7 @@
             transportLock.readLock().unlock();
         }
     }
-
+    
     @Override
     protected Map<Long, Set<TObject>> doExplore(String key, Operator operator,
             TObject... values) {
@@ -822,88 +901,6 @@
                 .verify(write) : false;
     }
 
-<<<<<<< HEAD
-    @Override
-    public Map<Long, String> auditUnsafe(long record) {
-        transportLock.readLock().lock();
-        try {
-            return super.audit(record);
-        }
-        finally {
-            transportLock.readLock().unlock();
-        }
-    }
-    
-    @Override
-    public Map<Long, String> auditUnsafe(String key, long record) {
-        transportLock.readLock().lock();
-        try {
-            return super.audit(key, record);
-        }
-        finally {
-            transportLock.readLock().unlock();
-        }
-    }
-    
-    @Override
-    public Map<String, Set<TObject>> browseUnsafe(long record) {
-        transportLock.readLock().lock();
-        try {
-            return super.browse(record);
-        }
-        finally {
-            transportLock.readLock().unlock();
-        }
-    }
-    
-    @Override
-    public Map<TObject, Set<Long>> browseUnsafe(String key) {
-        transportLock.readLock().lock();
-        try {
-            return super.browse(key);
-        }
-        finally {
-            transportLock.readLock().unlock();
-        }
-    }
-    
-    @Override
-    public Map<Long, Set<TObject>> doExploreUnsafe(String key,
-            Operator operator, TObject... values) {
-        transportLock.readLock().lock();
-        try {
-            return super.doExplore(key, operator, values);
-        }
-        finally {
-            transportLock.readLock().unlock();
-        }
-    }
-    
-    @Override
-    public Set<TObject> fetchUnsafe(String key, long record) {
-        transportLock.readLock().lock();
-        try {
-            return super.fetch(key, record);
-        }
-        finally {
-            transportLock.readLock().unlock();
-        }
-    }
-
-    @Override
-    public boolean verifyUnsafe(String key, TObject value, long record) {
-        transportLock.readLock().lock();
-        try {
-            return inventory.contains(record) ? super
-                    .verify(key, value, record) : false;
-        }
-        finally {
-            transportLock.readLock().unlock();
-        }
-    }
-
-=======
->>>>>>> 18309da3
     /**
      * A thread that is responsible for transporting content from
      * {@link #buffer} to {@link #destination}.
