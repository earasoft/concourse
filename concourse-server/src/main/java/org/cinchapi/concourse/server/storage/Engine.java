--- conflicted
+++ resolved
@@ -822,7 +822,6 @@
                 .verify(write) : false;
     }
 
-<<<<<<< HEAD
     @Override
     public Map<Long, String> auditUnsafe(long record) {
         transportLock.readLock().lock();
@@ -902,8 +901,6 @@
         }
     }
 
-=======
->>>>>>> 18309da3
     /**
      * A thread that is responsible for transporting content from
      * {@link #buffer} to {@link #destination}.
