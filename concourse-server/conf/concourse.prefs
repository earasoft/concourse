##########################################
###  PREFERENCES FOR CONCOURSE SERVER  ###
##########################################

# The absolute path to the directory where the Buffer data is stored.
# For optimal write performance, the Buffer should be placed on a 
# separate disk partition (ideally a separate physical device) from
# the database_directory.
#
# DEFAULT: {$user.home}/concourse/buffer
#buffer_directory = /var/lib/concourse/buffer

# The size for each page in the Buffer. During reads, Buffer pages
# are individually locked, so it is desirable to have several smaller 
# pages as opposed to few larger ones. Nevertheless, be sure to balance
# the desire to maximize lock granularity with the risks of having too
# many open buffer files simultaneously.
# 
# DEFAULT: 8M
#buffer_page_size = 8M

# The absolute path to the directory where the Database record and index
# files are stored. For optimal performance, the Database should be 
# placed on a separate disk partition (ideally a separate physical device)
# from the buffer_directory.
#
# DEFAULT: {$user.home}/concourse/db
#database_directory = /var/lib/concourse/db

# The amount of runtime information logged by the system. The options below
# are listed from least to most verbose. In addition to the indicated types
# of information, each level also logs the information for each less verbose
# level (i.e. ERROR only prints error messages, but INFO prints info, warn 
# and error messages).
#
# ERROR: critical information when the system reaches a potentially fatal
#		 state and may not operate normally.
# WARN: useful information when the system reaches a less than ideal state but
#		can continue to operate normally.
# INFO: status information about the system that can be used for sanity checking.
# DEBUG: detailed information about the system that can be used to diagnose bugs.
#
# Determine whether log messages should also be printed to the console (STDOUT).
<<<<<<< HEAD
#
# DEFAULT:
#enable_console_logging = FALSE

# Logging is important, but may cause performance degradation. Only use the DEBUG 
# level for staging environments or instances when detailed information to diagnose 
# a bug. Otherwise use the WARN or INFO levels.
#
# DEFAULT:
#log_level = INFO

	 

=======
#
# DEFAULT:
#enable_console_logging = FALSE

# Logging is important, but may cause performance degradation. Only use the DEBUG 
# level for staging environments or instances when detailed information to diagnose 
# a bug. Otherwise use the WARN or INFO levels.
#
# DEFAULT:
#log_level = INFO
>>>>>>> 4c062fcc
<|MERGE_RESOLUTION|>--- conflicted
+++ resolved
@@ -40,12 +40,6 @@
 # INFO: status information about the system that can be used for sanity checking.
 # DEBUG: detailed information about the system that can be used to diagnose bugs.
 #
-# Determine whether log messages should also be printed to the console (STDOUT).
-<<<<<<< HEAD
-#
-# DEFAULT:
-#enable_console_logging = FALSE
-
 # Logging is important, but may cause performance degradation. Only use the DEBUG 
 # level for staging environments or instances when detailed information to diagnose 
 # a bug. Otherwise use the WARN or INFO levels.
@@ -53,17 +47,7 @@
 # DEFAULT:
 #log_level = INFO
 
-	 
-
-=======
+# Determine whether log messages should also be printed to the console (STDOUT).
 #
 # DEFAULT:
-#enable_console_logging = FALSE
-
-# Logging is important, but may cause performance degradation. Only use the DEBUG 
-# level for staging environments or instances when detailed information to diagnose 
-# a bug. Otherwise use the WARN or INFO levels.
-#
-# DEFAULT:
-#log_level = INFO
->>>>>>> 4c062fcc
+#enable_console_logging = FALSE