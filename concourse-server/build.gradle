--- conflicted
+++ resolved
@@ -15,12 +15,9 @@
     }
     compile 'org.javassist:javassist:3.18.2-GA'
     compile 'net.sf.trove4j:trove4j:3.0.3'
-<<<<<<< HEAD
-=======
     compile 'org.eclipse.jetty:jetty-server:9.2.9.v20150224'
     compile 'org.eclipse.jetty:jetty-webapp:9.2.9.v20150224'
     compile 'com.github.spullara.mustache.java:compiler:0.8.15'
->>>>>>> a34b506c
 
     testCompile 'com.carrotsearch:junit-benchmarks:0.7.2'
 }
