--- conflicted
+++ resolved
@@ -14,7 +14,6 @@
  * limitations under the License.
  */
 package com.cinchapi.concourse.server.plugin;
-
 
 import java.util.Collections;
 import java.util.List;
@@ -38,27 +37,30 @@
      */
     private final List<WriteEvent> events;
 
-<<<<<<< HEAD
-    public Packet(List<WriteEvent> data) {
-        this.data = data;
+    /**
+     * Construct a new instance.
+     *
+     * @param events - collection of {@link WriteEvent WriteEvents}
+     */
+    public Packet(List<WriteEvent> events) {
+        this.events = events;
     }
 
-=======
     /**
      * Construct a new instance.
      */
->>>>>>> 505412e7
     public Packet() {
         this.events = Lists.newArrayList();
     }
 
     /**
      * Return the {@link WriteEvent events} in this Packet as a sequential list.
-     * 
+     *
      * @return the Packet's events
      */
     public List<WriteEvent> events() {
         return Collections.unmodifiableList(events);
     }
 
+
 }