--- conflicted
+++ resolved
@@ -1,8 +1,5 @@
 ## Changelog
 
-<<<<<<< HEAD
-#### Version 0.8.0 (TBD)
-=======
 #### Version 0.8.0 (December 14, 2017)
 * Added a `count` aggregation function that returns the number of values stored
 	* across a key,
@@ -19,7 +16,6 @@
 * Moved the `ccl` parsing logic into a [separate library](https://github.com/cinchapi/ccl) to make the process portable to plugins and other applications.
 * Fixed some bugs that could have caused incorrect evaluation of `select(criteria)`, `find(criteria)` and related methods in some cases.
 * Added a `TObject#is(operator, values...)` method so plugins can perform local operator based comparisons for values returned from the server.
->>>>>>> 975d626f
 
 #### Version 0.7.3 (December 14, 2017)
 * Fixed a bug that caused the temporal `average` and `sum` calculations to fail if the `timestamp` parameter was generated from a `String` instead of `long`.
