{
    "name": "cinchapi/concourse-driver-php",
    "description": "Official PHP driver for Concourse",
<<<<<<< HEAD
    "version": "0.8.2",
=======
    "version": "0.9.0",
>>>>>>> 22023961
    "type": "library",
    "keywords": ["concourse", "nosql", "bigdata"],
    "homepage": "http://concoursedb.com",
    "license": "Apache-2.0",
    "authors":[
        {
            "name": "Jeff Nelson",
            "email": "oss@cinchapi.com",
            "homepage": "http://cinchapi.com",
            "role": "Developer"
        }
    ],
    "support": {
        "email": "support@cinchapi.com",
        "issues": "http://issues.cinchapi.org",
        "source": "https://github.com/cinchapi/concourse"
    },
    "require": {
        "php": ">= 5.4.0",
        "apache/thrift": "0.9.3"
    },
    "require-dev": {
        "phpunit/phpunit": "4.7.*",
        "apigen/apigen": "4.1.1",
        "jaz303/phake": "0.6.0"
    },
    "autoload": {
        "files": [
            "src/autoload.php"
        ]
    }
}<|MERGE_RESOLUTION|>--- conflicted
+++ resolved
@@ -1,11 +1,7 @@
 {
     "name": "cinchapi/concourse-driver-php",
     "description": "Official PHP driver for Concourse",
-<<<<<<< HEAD
-    "version": "0.8.2",
-=======
     "version": "0.9.0",
->>>>>>> 22023961
     "type": "library",
     "keywords": ["concourse", "nosql", "bigdata"],
     "homepage": "http://concoursedb.com",
