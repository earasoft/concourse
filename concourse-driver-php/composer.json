--- conflicted
+++ resolved
@@ -1,11 +1,7 @@
 {
     "name": "cinchapi/concourse-driver-php",
     "description": "Official PHP driver for Concourse",
-<<<<<<< HEAD
-    "version": "0.7.3",
-=======
     "version": "0.8.0",
->>>>>>> 975d626f
     "type": "library",
     "keywords": ["concourse", "nosql", "bigdata"],
     "homepage": "http://concoursedb.com",
