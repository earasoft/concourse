# Copyright (c) 2013-2017 Cinchapi Inc.
#
# Licensed under the Apache License, Version 2.0 (the "License");
# you may not use this file except in compliance with the License.
# You may obtain a copy of the License at
#
#   http://www.apache.org/licenses/LICENSE-2.0
#
# Unless required by applicable law or agreed to in writing, software
# distributed under the License is distributed on an "AS IS" BASIS,
# WITHOUT WARRANTIES OR CONDITIONS OF ANY KIND, either express or implied.
# See the License for the specific language governing permissions and
# limitations under the License.

# ~~~~~~~~~~~~~~~~~~~~~~~~~~~~~~~~~~~~~~~~~~~~~~~~~~~~~~~~~~~~~~~~~~~~~~~~
# Interface definition for the Concourse Server API.
# ~~~~~~~~~~~~~~~~~~~~~~~~~~~~~~~~~~~~~~~~~~~~~~~~~~~~~~~~~~~~~~~~~~~~~~~~

include "data.thrift"
include "shared.thrift"
include "exceptions.thrift"
include "complex.thrift"

# To generate java source code run:
# utils/compile-thrift-java.sh
namespace java com.cinchapi.concourse.thrift

# To generate python source code run:
# utils/compile—thrift-python.sh
namespace py concourse.thriftapi

# To generate PHP source code run:
# utils/compile-thrift-php.sh
namespace php concourse.thrift

# To generate Ruby source code run:
# utils/compile—thrift-ruby.sh
namespace rb concourse.thrift

# The API/Product version is maintained under the Semantic Versioning
# guidelines such that versions are formatted <major>.<minor>.<patch>
#
# - Major: Incremented for backward incompatible changes. An example would be
#          changes to the number or position of method args.
# - Minor: Incremented for backward compatible changes. An example would be
#          the addition of a new method.
# - Patch: Incremented for bug fixes.
#
# As much as possible, try to preserve backward compatibility so that
# Concourse Server can always talk to older drivers.
const string VERSION = "0.5.0"

# This value is passed over the wire to represent a null value, usually
# for get/select methods where a key/record has no data.
const data.TObject NULL = {'type': shared.Type.NULL}

# The key that is used to refer to the record id/primary key in a JSON
# dump.
const string JSON_RESERVED_IDENTIFIER_NAME = "$id$"

/**
 * The interface definition for the Concourse Server API.
 */
service ConcourseService {

  /**
   * Abort the current transaction and discard any changes that are
   * currently staged.
   * <p>
   * After returning, the driver will return to {@code autocommit} mode and
   * all subsequent changes will be committed immediately.
   * </p>
   * <p>
   * Calling this method when the driver is not in {@code staging} mode is a
   * no-op.
   * </p>
   * @param record the id of the record in which an attempt is made to add
   *                 the data
   * @param creds the {@link shared.AccessToken} that is used to authenticate
   *                the user on behalf of whom the client is connected
   * @param transaction the {@link shared.TransactionToken} that the
   *                      server uses to find the current transaction for the
   *                      client (optional)
   * @param environment the environment to which the client is connected
   * @throws exceptions.SecurityException if the {@code creds} don't represent a
   *         valid session
   */
  void abort(
    1: shared.AccessToken creds,
    2: shared.TransactionToken transaction,
    3: string environment
  )
  throws (
    1: exceptions.SecurityException ex
  );

  /**
   * Append {@code key} as {@code value} in a new record.
   *
   * @param key the field name
   * @param value the value to add
   * @param creds the {@link shared.AccessToken} that is used to authenticate
   *                the user on behalf of whom the client is connected
   * @param transaction the {@link shared.TransactionToken} that the
   *                      server uses to find the current transaction for the
   *                      client (optional)
   * @param environment the environment to which the client is connected
   * @return the new record id
   * @throws exceptions.SecurityException if the {@code creds} don't
   *         represent a valid session
   * @throws exceptions.TransactionException if the client was in a
   *         transaction and an error occurred that caused the transaction
   *         to end itself
   * @throws exceptions.InvalidArgumentException if any of provided data
   *         can't be stored
   */
  i64 addKeyValue(
    1: string key,
    2: data.TObject value,
    3: shared.AccessToken creds,
    4: shared.TransactionToken transaction,
    5: string environment)
  throws (
    1: exceptions.SecurityException ex,
    2: exceptions.TransactionException ex2,
    3: exceptions.InvalidArgumentException ex3);

  /**
   * Append {@code key} as {@code value} in {@code record}.
   *
   * @param key the field name
   * @param value the value to add
   * @param record the record id where an attempt is made to add the data
   * @param creds the {@link shared.AccessToken} that is used to authenticate
   *                the user on behalf of whom the client is connected
   * @param transaction the {@link shared.TransactionToken} that the
   *                      server uses to find the current transaction for the
   *                      client (optional)
   * @param environment the environment to which the client is connected
   * @return a bool that indicates if the data was added
   * @throws exceptions.SecurityException if the {@code creds} don't
   *         represent a valid session
   * @throws exceptions.TransactionException if the client was in a
   *         transaction and an error occurred that caused the transaction
   *         to end itself
   * @throws exceptions.InvalidArgumentException if any of provided data
   *         can't be stored
   */
  bool addKeyValueRecord(
    1: string key,
    2: data.TObject value,
    3: i64 record,
    4: shared.AccessToken creds,
    5: shared.TransactionToken transaction,
    6: string environment)
  throws (
    1: exceptions.SecurityException ex,
    2: exceptions.TransactionException ex2,
    3: exceptions.InvalidArgumentException ex3);

  /**
   * Append {@code key} as {@code value} in each of the {@code records} where it
   * doesn't exist.
   *
   * @param key the field name
   * @param value the value to add
   * @param records a list of record ids where an attempt is made to add the
   *                  data
   * @param creds the {@link shared.AccessToken} that is used to authenticate
   *                the user on behalf of whom the client is connected
   * @param transaction the {@link shared.TransactionToken} that the
   *                      server uses to find the current transaction for the
   *                      client (optional)
   * @param environment the environment to which the client is connected
   * @return a mapping from each record id to a boolean that indicates if the
   *                   data was added
   * @throws exceptions.SecurityException if the {@code creds} don't
   *         represent a valid session
   * @throws exceptions.TransactionException if the client was in a
   *         transaction and an error occurred that caused the transaction
   *         to end itself
   * @throws exceptions.InvalidArgumentException if any of provided data
   *         can't be stored
   */
  map<i64, bool> addKeyValueRecords(
    1: string key
    2: data.TObject value,
    3: list<i64> records,
    4: shared.AccessToken creds,
    5: shared.TransactionToken transaction,
    6: string environment)
  throws (
    1: exceptions.SecurityException ex,
    2: exceptions.TransactionException ex2,
    3: exceptions.InvalidArgumentException ex3);

  /**
   * List all the changes ever made to {@code record}.
   *
   * @param record the record id
   * @param creds the {@link shared.AccessToken} that is used to authenticate
   *                the user on behalf of whom the client is connected
   * @param transaction the {@link shared.TransactionToken} that the
   *                      server uses to find the current transaction for the
   *                      client (optional)
   * @param environment the environment to which the client is connected
   * @return for each change, a mapping from timestamp to a description of the
   *                  revision
   * @throws exceptions.SecurityException if the {@code creds} don't
   *         represent a valid session
   * @throws exceptions.TransactionException if the client was in a
   *         transaction and an error occurred that caused the transaction
   *         to end itself
   */
  map<i64, string> auditRecord(
    1: i64 record,
    2: shared.AccessToken creds,
    3: shared.TransactionToken transaction,
    4: string environment)
  throws (
    1: exceptions.SecurityException ex,
    2: exceptions.TransactionException ex2);

  /**
   * List all the changes made to {@code record} since {@code start}
   * (inclusive).
   *
   * @param record the record id
   * @param start an inclusive timestamp for the oldest change that should
   *                possibly be included in the audit
   * @param creds the {@link shared.AccessToken} that is used to authenticate
   *                the user on behalf of whom the client is connected
   * @param transaction the {@link shared.TransactionToken} that the
   *                      server uses to find the current transaction for the
   *                      client (optional)
   * @param environment the environment to which the client is connected
   * @return for each change, a mapping from timestamp to a description of the
   *                  revision
   * @throws exceptions.SecurityException if the {@code creds} don't
   *         represent a valid session
   * @throws exceptions.TransactionException if the client was in a
   *         transaction and an error occurred that caused the transaction
   *         to end itself
   */
  map<i64, string> auditRecordStart(
    1: i64 record,
    2: i64 start,
    3: shared.AccessToken creds,
    4: shared.TransactionToken transaction,
    5: string environment)
  throws (
    1: exceptions.SecurityException ex,
    2: exceptions.TransactionException ex2);

  /**
   * List all the changes made to {@code record} since {@code start}
   * (inclusive).
   *
   * @param record the record id
   * @param start an inclusive timestamp for the oldest change that should
   *                possibly be included in the audit
   * @param creds the {@link shared.AccessToken} that is used to authenticate
   *                the user on behalf of whom the client is connected
   * @param transaction the {@link shared.TransactionToken} that the
   *                      server uses to find the current transaction for the
   *                      client (optional)
   * @param environment the environment to which the client is connected
   * @return for each change, a mapping from timestamp to a description of the
   *                  revision
   * @throws exceptions.SecurityException if the {@code creds} don't
   *         represent a valid session
   * @throws exceptions.TransactionException if the client was in a
   *         transaction and an error occurred that caused the transaction
   *         to end itself
   * @throws exceptions.ParseException if a string cannot be properly parsed
   *         into a timestamp
   */
  map<i64, string> auditRecordStartstr(
    1: i64 record,
    2: string start,
    3: shared.AccessToken creds,
    4: shared.TransactionToken transaction,
    5: string environment)
  throws (
    1: exceptions.SecurityException ex,
    2: exceptions.TransactionException ex2,
    3: exceptions.ParseException ex3);

  /**
   * List all the changes made to {@code record} between {@code start}
   * (inclusive) and {@code end} (non-inclusive).
   *
   * @param record the record id
   * @param start an inclusive timestamp for the oldest change that should
   *                possibly be included in the audit
   * @param end a non-inclusive timestamp that for the most recent recent
   *              change that should possibly be included in the audit
   * @param creds the {@link shared.AccessToken} that is used to authenticate
   *                the user on behalf of whom the client is connected
   * @param transaction the {@link shared.TransactionToken} that the
   *                      server uses to find the current transaction for the
   *                      client (optional)
   * @param environment the environment to which the client is connected
   * @return for each change, a mapping from timestamp to a description of the
   *         revision
   * @throws exceptions.SecurityException if the {@code creds} don't
   *         represent a valid session
   * @throws exceptions.TransactionException if the client was in a
   *         transaction and an error occurred that caused the transaction
   *         to end itself
   */
  map<i64, string> auditRecordStartEnd(
    1: i64 record,
    2: i64 start,
    3: i64 tend,
    4: shared.AccessToken creds,
    5: shared.TransactionToken transaction,
    6: string environment)
  throws (
    1: exceptions.SecurityException ex,
    2: exceptions.TransactionException ex2);

  /**
   * List all the changes made to {@code record} between {@code start}
   * (inclusive) and {@code end} (non-inclusive).
   *
   * @param record the record id
   * @param start an inclusive timestamp for the oldest change that should
   *                possibly be included in the audit
   * @param end a non-inclusive timestamp that for the most recent recent
   *              change that should possibly be included in the audit
   * @param creds the {@link shared.AccessToken} that is used to authenticate
   *                the user on behalf of whom the client is connected
   * @param transaction the {@link shared.TransactionToken} that the
   *                      server uses to find the current transaction for the
   *                      client (optional)
   * @param environment the environment to which the client is connected
   * @return for each change, a mapping from timestamp to a description of the
   *         revision
   * @throws exceptions.SecurityException if the {@code creds} don't
   *         represent a valid session
   * @throws exceptions.TransactionException if the client was in a
   *         transaction and an error occurred that caused the transaction
   *         to end itself
   * @throws exceptions.ParseException if a string cannot be properly parsed
   *         into a timestamp
   */
  map<i64, string> auditRecordStartstrEndstr(
    1: i64 record,
    2: string start,
    3: string tend,
    4: shared.AccessToken creds,
    5: shared.TransactionToken transaction,
    6: string environment)
  throws (
    1: exceptions.SecurityException ex,
    2: exceptions.TransactionException ex2,
    3: exceptions.ParseException ex3);

  /**
   * List all the changes ever made to the {@code key} field in {@code record}.
   *
   * @param key the field name
   * @param record the record id
   * @param creds the {@link shared.AccessToken} that is used to authenticate
   *                the user on behalf of whom the client is connected
   * @param transaction the {@link shared.TransactionToken} that the
   *                      server uses to find the current transaction for the
   *                      client (optional)
   * @param environment the environment to which the client is connected
   * @return for each change, a mapping from timestamp to a description of the
   *         revision
   * @throws exceptions.SecurityException if the {@code creds} don't
   *         represent a valid session
   * @throws exceptions.TransactionException if the client was in a
   *         transaction and an error occurred that caused the transaction
   *         to end itself
   */
  map<i64, string> auditKeyRecord(
    1: string key,
    2: i64 record,
    3: shared.AccessToken creds,
    4: shared.TransactionToken transaction,
    5: string environment)
  throws (
    1: exceptions.SecurityException ex,
    2: exceptions.TransactionException ex2);

  /**
   * List all the changes made to the {@code key} field in {@code record} since
   * {@code start} (inclusive).
   *
   * @param key the field name
   * @param record the record id
   * @param start an inclusive timestamp for the oldest change that should
   *                possibly be included in the audit
   * @param creds the {@link shared.AccessToken} that is used to authenticate
   *                the user on behalf of whom the client is connected
   * @param transaction the {@link shared.TransactionToken} that the
   *                      server uses to find the current transaction for the
   *                      client (optional)
   * @param environment the environment to which the client is connected
   * @return for each change, a mapping from timestamp to a description of the
   *         revision
   * @throws exceptions.SecurityException if the {@code creds} don't
   *         represent a valid session
   * @throws exceptions.TransactionException if the client was in a
   *         transaction and an error occurred that caused the transaction
   *         to end itself
   */
  map<i64, string> auditKeyRecordStart(
    1: string key,
    2: i64 record,
    3: i64 start,
    4: shared.AccessToken creds,
    5: shared.TransactionToken transaction,
    6: string environment)
  throws (
    1: exceptions.SecurityException ex,
    2: exceptions.TransactionException ex2);

  /**
   * List all the changes made to the {@code key} field in {@code record} since
   * {@code start} (inclusive).
   *
   * @param key the field name
   * @param record the record id
   * @param start an inclusive timestamp for the oldest change that should
   *                possibly be included in the audit
   * @param creds the {@link shared.AccessToken} that is used to authenticate
   *                the user on behalf of whom the client is connected
   * @param transaction the {@link shared.TransactionToken} that the
   *                      server uses to find the current transaction for the
   *                      client (optional)
   * @param environment the environment to which the client is connected
   * @return for each change, a mapping from timestamp to a description of the
   *         revision
   * @throws exceptions.SecurityException if the {@code creds} don't
   *         represent a valid session
   * @throws exceptions.TransactionException if the client was in a
   *         transaction and an error occurred that caused the transaction
   *         to end itself
   * @throws exceptions.ParseException if a string cannot be properly parsed
   *         into a timestamp
   */
  map<i64, string> auditKeyRecordStartstr(
    1: string key,
    2: i64 record,
    3: string start,
    4: shared.AccessToken creds,
    5: shared.TransactionToken transaction,
    6: string environment)
  throws (
    1: exceptions.SecurityException ex,
    2: exceptions.TransactionException ex2,
    3: exceptions.ParseException ex3);

  /**
   * List all the changes made to the {@code key} field in {@code record}
   * between {@code start} (inclusive) and {@code end} (non-inclusive).
   *
   * @param key the field name
   * @param record the record id
   * @param start an inclusive timestamp for the oldest change that should
   *                possibly be included in the audit
   * @param end a non-inclusive timestamp that for the most recent change that
   *              should possibly be included in the audit
   * @param creds the {@link shared.AccessToken} that is used to authenticate
   *                the user on behalf of whom the client is connected
   * @param transaction the {@link shared.TransactionToken} that the
   *                      server uses to find the current transaction for the
   *                      client (optional)
   * @param environment the environment to which the client is connected
   * @return for each change, a mapping from timestamp to a description of the
   *         revision
   * @throws exceptions.SecurityException if the {@code creds} don't
   *         represent a valid session
   * @throws exceptions.TransactionException if the client was in a
   *         transaction and an error occurred that caused the transaction
   *         to end itself
   */
  map<i64, string> auditKeyRecordStartEnd(
    1: string key,
    2: i64 record,
    3: i64 start,
    4: i64 tend,
    5: shared.AccessToken creds,
    6: shared.TransactionToken transaction,
    7: string environment)
  throws (
    1: exceptions.SecurityException ex,
    2: exceptions.TransactionException ex2);

  /**
   * List all the changes made to the {@code key} field in {@code record}
   * between {@code start} (inclusive) and {@code end} (non-inclusive).
   *
   * @param key the field name
   * @param record the record id
   * @param start an inclusive timestamp for the oldest change that should
   *                possibly be included in the audit
   * @param end a non-inclusive timestamp that for the most recent recent
   *              change that should possibly be included in the audit
   * @param creds the {@link shared.AccessToken} that is used to authenticate
   *                the user on behalf of whom the client is connected
   * @param transaction the {@link shared.TransactionToken} that the
   *                      server uses to find the current transaction for the
   *                      client (optional)
   * @param environment the environment to which the client is connected
   * @return for each change, a mapping from timestamp to a description of the
   *         revision
   * @throws exceptions.SecurityException if the {@code creds} don't
   *         represent a valid session
   * @throws exceptions.TransactionException if the client was in a
   *         transaction and an error occurred that caused the transaction
   *         to end itself
   * @throws exceptions.ParseException if a string cannot be properly parsed
   *         into a timestamp
   */
  map<i64, string> auditKeyRecordStartstrEndstr(
    1: string key,
    2: i64 record,
    3: string start,
    4: string tend,
    5: shared.AccessToken creds,
    6: shared.TransactionToken transaction,
    7: string environment)
  throws (
    1: exceptions.SecurityException ex,
    2: exceptions.TransactionException ex2,
    3: exceptions.ParseException ex3);

  /**
   * View the values from all records that are currently stored for {@code key}.
   *
   * @param keys the field name
   * @param creds the {@link shared.AccessToken} that is used to authenticate
   *                the user on behalf of whom the client is connected
   * @param transaction the {@link shared.TransactionToken} that the
   *                      server uses to find the current transaction for the
   *                      client (optional)
   * @param environment the environment to which the client is connected
   * @return a {@link Map} associating each value to the {@link Set} of records
   *         that contain that value in the {@code key} field
   * @throws exceptions.SecurityException if the {@code creds} don't
   *         represent a valid session
   * @throws exceptions.TransactionException if the client was in a
   *         transaction and an error occurred that caused the transaction
   *         to end itself
   */
  map<data.TObject, set<i64>> browseKey(
    1: string key,
    2: shared.AccessToken creds,
    3: shared.TransactionToken transaction,
    4: string environment)
  throws (
    1: exceptions.SecurityException ex,
    2: exceptions.TransactionException ex2);

  /**
   * View the values from all records that are currently stored for each of the
   * {@code keys}.
   *
   * @param keys a list of field names
   * @param creds the {@link shared.AccessToken} that is used to authenticate
   *                the user on behalf of whom the client is connected
   * @param transaction the {@link shared.TransactionToken} that the
   *                      server uses to find the current transaction for the
   *                      client (optional)
   * @param environment the environment to which the client is connected
   * @return a {@link Map} associating each key to a {@link Map} associating
   *         each value to the set of records that contain that value in the
   *         {@code key} field
   * @throws exceptions.SecurityException if the {@code creds} don't
   *         represent a valid session
   * @throws exceptions.TransactionException if the client was in a
   *         transaction and an error occurred that caused the transaction
   *         to end itself
   */
  map<string, map<data.TObject, set<i64>>> browseKeys(
    1: list<string> keys,
    2: shared.AccessToken creds,
    3: shared.TransactionToken transaction,
    4: string environment)
  throws (
    1: exceptions.SecurityException ex,
    2: exceptions.TransactionException ex2);

  /**
   * View the values from all records that were stored for {@code key} at
   * {@code timestamp}.
   *
   * @param keys the field name
   * @param timestamp the historical timestamp to use in the lookup
   * @param creds the {@link shared.AccessToken} that is used to authenticate
   *                the user on behalf of whom the client is connected
   * @param transaction the {@link shared.TransactionToken} that the
   *                      server uses to find the current transaction for the
   *                      client (optional)
   * @param environment the environment to which the client is connected
   * @return a {@link Map} associating each value to the {@link Set} of records
   *         that contained that value in the {@code key} field at {@code
   *         timestamp}
   * @throws exceptions.SecurityException if the {@code creds} don't
   *         represent a valid session
   * @throws exceptions.TransactionException if the client was in a
   *         transaction and an error occurred that caused the transaction
   *         to end itself
   */
  map<data.TObject, set<i64>> browseKeyTime(
    1: string key,
    2: i64 timestamp,
    3: shared.AccessToken creds,
    4: shared.TransactionToken transaction,
    5: string environment)
  throws (
    1: exceptions.SecurityException ex,
    2: exceptions.TransactionException ex2);

  /**
   * View the values from all records that were stored for {@code key} at
   * {@code timestamp}.
   *
   * @param keys the field name
   * @param timestamp the historical timestamp to use in the lookup
   * @param creds the {@link shared.AccessToken} that is used to authenticate
   *                the user on behalf of whom the client is connected
   * @param transaction the {@link shared.TransactionToken} that the
   *                      server uses to find the current transaction for the
   *                      client (optional)
   * @param environment the environment to which the client is connected
   * @return a {@link Map} associating each value to the {@link Set} of records
   *         that contained that value in the {@code key} field at {@code
   *         timestamp}
   * @throws exceptions.SecurityException if the {@code creds} don't
   *         represent a valid session
   * @throws exceptions.TransactionException if the client was in a
   *         transaction and an error occurred that caused the transaction
   *         to end itself
   * @throws exceptions.ParseException if a string cannot be properly parsed
   *         into a timestamp
   */
  map<data.TObject, set<i64>> browseKeyTimestr(
    1: string key,
    2: string timestamp,
    3: shared.AccessToken creds,
    4: shared.TransactionToken transaction,
    5: string environment)
  throws (
    1: exceptions.SecurityException ex,
    2: exceptions.TransactionException ex2,
    3: exceptions.ParseException ex3);

  /**
   * View the values from all records that were stored for each of the
   * {@code keys} at {@code timestamp}.
   *
   * @param keys a list of field names
   * @param timestamp the historical timestamp to use in the lookup
   * @param creds the {@link shared.AccessToken} that is used to authenticate
   *                the user on behalf of whom the client is connected
   * @param transaction the {@link shared.TransactionToken} that the
   *                      server uses to find the current transaction for the
   *                      client (optional)
   * @param environment the environment to which the client is connected
   * @return a {@link Map} associating each key to a {@link Map} associating
   *         each value to the {@link Set} of records that contained that value
   *         in the {@code key} field at {@code timestamp}
   * @throws exceptions.SecurityException if the {@code creds} don't
   *         represent a valid session
   * @throws exceptions.TransactionException if the client was in a
   *         transaction and an error occurred that caused the transaction
   *         to end itself
   */
  map<string, map<data.TObject, set<i64>>> browseKeysTime(
    1: list<string> keys,
    2: i64 timestamp,
    3: shared.AccessToken creds,
    4: shared.TransactionToken transaction,
    5: string environment)
  throws (
    1: exceptions.SecurityException ex,
    2: exceptions.TransactionException ex2);

  /**
   * View the values from all records that were stored for each of the
   * {@code keys} at {@code timestamp}.
   *
   * @param keys a list of field names
   * @param timestamp the historical timestamp to use in the lookup
   * @param creds the {@link shared.AccessToken} that is used to authenticate
   *                the user on behalf of whom the client is connected
   * @param transaction the {@link shared.TransactionToken} that the
   *                      server uses to find the current transaction for the
   *                      client (optional)
   * @param environment the environment to which the client is connected
   * @return a {@link Map} associating each key to a {@link Map} associating
   *         each value to the {@link Set} of records that contained that value
   *         in the {@code key} field at {@code timestamp}
   * @throws exceptions.SecurityException if the {@code creds} don't
   *         represent a valid session
   * @throws exceptions.TransactionException if the client was in a
   *         transaction and an error occurred that caused the transaction
   *         to end itself
   * @throws exceptions.ParseException if a string cannot be properly parsed
   *         into a timestamp
   */
  map<string, map<data.TObject, set<i64>>> browseKeysTimestr(
    1: list<string> keys,
    2: string timestamp,
    3: shared.AccessToken creds,
    4: shared.TransactionToken transaction,
    5: string environment)
  throws (
    1: exceptions.SecurityException ex,
    2: exceptions.TransactionException ex2,
    3: exceptions.ParseException ex3);

  /**
   * View a time series that associates the timestamp of each modification for
   * {@code key} in {@code record} to a snapshot containing the values that
   * were stored in the field after the change.
   *
   * @param key the field name
   * @param record the record id
   * @param creds the {@link shared.AccessToken} that is used to authenticate
   *                the user on behalf of whom the client is connected
   * @param transaction the {@link shared.TransactionToken} that the
   *                      server uses to find the current transaction for the
   *                      client (optional)
   * @param environment the environment to which the client is connected
   * @return a {@link Map} associating each modification timestamp to the
   *         {@link Set} of values that were stored in the field after the
   *         change.
   * @throws exceptions.SecurityException if the {@code creds} don't
   *         represent a valid session
   * @throws exceptions.TransactionException if the client was in a
   *         transaction and an error occurred that caused the transaction
   *         to end itself
   */
  map<i64, set<data.TObject>> chronologizeKeyRecord(
    1: string key,
    2: i64 record,
    3: shared.AccessToken creds,
    4: shared.TransactionToken transaction,
    5: string environment)
  throws (
    1: exceptions.SecurityException ex,
    2: exceptions.TransactionException ex2);

  /**
   * View a time series between {@code start} (inclusive) and the present that
   * associates the timestamp of each modification for {@code key} in
   * {@code record} to a snapshot containing the values that
   * were stored in the field after the change.
   *
   * @param key the field name
   * @param record the record id
   * @param start the first possible {@link Timestamp} to include in the
   *            time series
   * @param creds the {@link shared.AccessToken} that is used to authenticate
   *                the user on behalf of whom the client is connected
   * @param transaction the {@link shared.TransactionToken} that the
   *                      server uses to find the current transaction for the
   *                      client (optional)
   * @param environment the environment to which the client is connected
   * @return a {@link Map} associating each modification timestamp to the
   *         {@link Set} of values that were stored in the field after the
   *         change.
   * @throws exceptions.SecurityException if the {@code creds} don't
   *         represent a valid session
   * @throws exceptions.TransactionException if the client was in a
   *         transaction and an error occurred that caused the transaction
   *         to end itself
   */
  map<i64, set<data.TObject>> chronologizeKeyRecordStart(
    1: string key,
    2: i64 record,
    3: i64 start,
    4: shared.AccessToken creds,
    5: shared.TransactionToken transaction,
    6: string environment)
  throws (
    1: exceptions.SecurityException ex,
    2: exceptions.TransactionException ex2);

  /**
   * View a time series between {@code start} (inclusive) and the present that
   * associates the timestamp of each modification for {@code key} in
   * {@code record} to a snapshot containing the values that
   * were stored in the field after the change.
   *
   * @param key the field name
   * @param record the record id
   * @param start the first possible {@link Timestamp} to include in the
   *            time series
   * @param creds the {@link shared.AccessToken} that is used to authenticate
   *                the user on behalf of whom the client is connected
   * @param transaction the {@link shared.TransactionToken} that the
   *                      server uses to find the current transaction for the
   *                      client (optional)
   * @param environment the environment to which the client is connected
   * @return a {@link Map} associating each modification timestamp to the
   *         {@link Set} of values that were stored in the field after the
   *         change.
   * @throws exceptions.SecurityException if the {@code creds} don't
   *         represent a valid session
   * @throws exceptions.TransactionException if the client was in a
   *         transaction and an error occurred that caused the transaction
   *         to end itself
   * @throws exceptions.ParseException if a string cannot be properly parsed
   *         into a timestamp
   */
  map<i64, set<data.TObject>> chronologizeKeyRecordStartstr(
    1: string key,
    2: i64 record,
    3: string start,
    4: shared.AccessToken creds,
    5: shared.TransactionToken transaction,
    6: string environment)
  throws (
    1: exceptions.SecurityException ex,
    2: exceptions.TransactionException ex2,
    3: exceptions.ParseException ex3);

  /**
   * View a time series between {@code start} (inclusive) and {@code end}
   * (non-inclusive) that associates the timestamp of each modification for
   * {@code key} in {@code record} to a snapshot containing the values that
   * were stored in the field after the change.
   *
   * @param key the field name
   * @param record the record id
   * @param start the first possible {@link Timestamp} to include in the
   *            time series
   * @param end the {@link Timestamp} that should be greater than every
   *            timestamp in the time series
   * @param creds the {@link shared.AccessToken} that is used to authenticate
   *                the user on behalf of whom the client is connected
   * @param transaction the {@link shared.TransactionToken} that the
   *                      server uses to find the current transaction for the
   *                      client (optional)
   * @param environment the environment to which the client is connected
   * @return a {@link Map} associating each modification timestamp to the
   *         {@link Set} of values that were stored in the field after the
   *         change.
   * @throws exceptions.SecurityException if the {@code creds} don't
   *         represent a valid session
   * @throws exceptions.TransactionException if the client was in a
   *         transaction and an error occurred that caused the transaction
   *         to end itself
   */
  map<i64, set<data.TObject>> chronologizeKeyRecordStartEnd(
    1: string key,
    2: i64 record,
    3: i64 start,
    4: i64 tend,
    5: shared.AccessToken creds,
    6: shared.TransactionToken transaction,
    7: string environment)
  throws (
    1: exceptions.SecurityException ex,
    2: exceptions.TransactionException ex2);

  /**
   * View a time series between {@code start} (inclusive) and {@code end}
   * (non-inclusive) that associates the timestamp of each modification for
   * {@code key} in {@code record} to a snapshot containing the values that
   * were stored in the field after the change.
   *
   * @param key the field name
   * @param record the record id
   * @param start the first possible {@link Timestamp} to include in the
   *            time series
   * @param end the {@link Timestamp} that should be greater than every
   *            timestamp in the time series
   * @param creds the {@link shared.AccessToken} that is used to authenticate
   *                the user on behalf of whom the client is connected
   * @param transaction the {@link shared.TransactionToken} that the
   *                      server uses to find the current transaction for the
   *                      client (optional)
   * @param environment the environment to which the client is connected
   * @return a {@link Map} associating each modification timestamp to the
   *         {@link Set} of values that were stored in the field after the
   *         change.
   * @throws exceptions.SecurityException if the {@code creds} don't
   *         represent a valid session
   * @throws exceptions.TransactionException if the client was in a
   *         transaction and an error occurred that caused the transaction
   *         to end itself
   * @throws exceptions.ParseException if a string cannot be properly parsed
   *         into a timestamp
   */
  map<i64, set<data.TObject>> chronologizeKeyRecordStartstrEndstr(
    1: string key,
    2: i64 record,
    3: string start,
    4: string tend,
    5: shared.AccessToken creds,
    6: shared.TransactionToken transaction,
    7: string environment)
  throws (
    1: exceptions.SecurityException ex,
    2: exceptions.TransactionException ex2,
    3: exceptions.ParseException ex3);

  /*
   * Atomically remove all the values stored for every key in {@code record}.
   *
   * @param record the record id
   * @param creds the {@link shared.AccessToken} that is used to authenticate
   *                the user on behalf of whom the client is connected
   * @param transaction the {@link shared.TransactionToken} that the
   *                      server uses to find the current transaction for the
   *                      client (optional)
   * @param environment the environment to which the client is connected
   * @throws exceptions.SecurityException if the {@code creds} don't
   *         represent a valid session
   * @throws exceptions.TransactionException if the client was in a
   *         transaction and an error occurred that caused the transaction
   *         to end itself
   */
  void clearRecord(
    1: i64 record,
    2: shared.AccessToken creds,
    3: shared.TransactionToken transaction,
    4: string environment)
  throws (
    1: exceptions.SecurityException ex,
    2: exceptions.TransactionException ex2);

  /*
   * Atomically remove all the values stored for every key in each of the
   * {@code records}.
   *
   * @param records a list of record ids
   * @param creds the {@link shared.AccessToken} that is used to authenticate
   *                the user on behalf of whom the client is connected
   * @param transaction the {@link shared.TransactionToken} that the
   *                      server uses to find the current transaction for the
   *                      client (optional)
   * @param environment the environment to which the client is connected
   * @throws exceptions.SecurityException if the {@code creds} don't
   *         represent a valid session
   * @throws exceptions.TransactionException if the client was in a
   *         transaction and an error occurred that caused the transaction
   *         to end itself
   */
  void clearRecords(
    1: list<i64> records,
    2: shared.AccessToken creds,
    3: shared.TransactionToken transaction,
    4: string environment)
  throws (
    1: exceptions.SecurityException ex,
    2: exceptions.TransactionException ex2);

  /*
   * Atomically remove all the values stored for {@code key} in {@code record}
   *
   * @param key the field name
   * @param record the record id
   * @param creds the {@link shared.AccessToken} that is used to authenticate
   *                the user on behalf of whom the client is connected
   * @param transaction the {@link shared.TransactionToken} that the
   *                      server uses to find the current transaction for the
   *                      client (optional)
   * @param environment the environment to which the client is connected
   * @throws exceptions.SecurityException if the {@code creds} don't
   *         represent a valid session
   * @throws exceptions.TransactionException if the client was in a
   *         transaction and an error occurred that caused the transaction
   *         to end itself
   */
  void clearKeyRecord(
    1: string key,
    2: i64 record,
    3: shared.AccessToken creds,
    4: shared.TransactionToken transaction,
    5: string environment)
  throws (
    1: exceptions.SecurityException ex,
    2: exceptions.TransactionException ex2);

  /*
   * Atomically remove all the values stored for each of the {@code keys} in
   * {@code record}.
   *
   * @param keys a list of field names
   * @param record the record id
   * @param creds the {@link shared.AccessToken} that is used to authenticate
   *                the user on behalf of whom the client is connected
   * @param transaction the {@link shared.TransactionToken} that the
   *                      server uses to find the current transaction for the
   *                      client (optional)
   * @param environment the environment to which the client is connected
   * @throws exceptions.SecurityException if the {@code creds} don't
   *         represent a valid session
   * @throws exceptions.TransactionException if the client was in a
   *         transaction and an error occurred that caused the transaction
   *         to end itself
   */
  void clearKeysRecord(
    1: list<string> keys,
    2: i64 record,
    3: shared.AccessToken creds,
    4: shared.TransactionToken transaction,
    5: string environment)
  throws (
    1: exceptions.SecurityException ex,
    2: exceptions.TransactionException ex2);

  /*
   * Atomically remove all the values stored for {@code key} in each of the
   * {@code records}.
   *
   * @param key the field name
   * @param records a list of record ids
   * @param creds the {@link shared.AccessToken} that is used to authenticate
   *                the user on behalf of whom the client is connected
   * @param transaction the {@link shared.TransactionToken} that the
   *                      server uses to find the current transaction for the
   *                      client (optional)
   * @param environment the environment to which the client is connected
   * @throws exceptions.SecurityException if the {@code creds} don't
   *         represent a valid session
   * @throws exceptions.TransactionException if the client was in a
   *         transaction and an error occurred that caused the transaction
   *         to end itself
   */
  void clearKeyRecords(
    1: string key,
    2: list<i64> records,
    3: shared.AccessToken creds,
    4: shared.TransactionToken transaction,
    5: string environment)
  throws (
    1: exceptions.SecurityException ex,
    2: exceptions.TransactionException ex2);

  /*
   * Atomically remove all the values stored for each of the {@code keys} in
   * each of the {@code records}.
   *
   * @param keys a list of field names
   * @param records a list of record ids.
   * @param creds the {@link shared.AccessToken} that is used to authenticate
   *                the user on behalf of whom the client is connected
   * @param transaction the {@link shared.TransactionToken} that the
   *                      server uses to find the current transaction for the
   *                      client (optional)
   * @param environment the environment to which the client is connected
   * @throws exceptions.SecurityException if the {@code creds} don't
   *         represent a valid session
   * @throws exceptions.TransactionException if the client was in a
   *         transaction and an error occurred that caused the transaction
   *         to end itself
   */
  void clearKeysRecords(
    1: list<string> keys,
    2: list<i64> records,
    3: shared.AccessToken creds,
    4: shared.TransactionToken transaction,
    5: string environment)
  throws (
    1: exceptions.SecurityException ex,
    2: exceptions.TransactionException ex2);

  /**
   * Attempt to permanently commit any changes that are staged in a transaction
   * and return {@code true} if and only if all the changes can be applied.
   * Otherwise, returns {@code false} and all the changes are discarded.
   * <p>
   * After returning, the driver will return to {@code autocommit} mode and
   * all subsequent changes will be committed immediately.
   * </p>
   * <p>
   * This method will return {@code false} if it is called when the driver is
   * not in {@code staging} mode.
   * </p>
   *
   * @param creds the {@link shared.AccessToken} that is used to authenticate
   *                the user on behalf of whom the client is connected
   * @param transaction the {@link shared.TransactionToken} that the
   *                      server uses to find the current transaction for the
   *                      client (optional)
   * @param environment the environment to which the client is connected
   * @return {@code true} if all staged changes are committed, otherwise {@code
   *                      false}
   * @throws exceptions.SecurityException if the {@code creds} don't
   *         represent a valid session
   * @throws exceptions.TransactionException if the client was in a
   *         transaction and an error occurred that caused the transaction
   *         to end itself
   */
  bool commit(
    1: shared.AccessToken creds,
    2: shared.TransactionToken transaction,
    3: string environment)
  throws (
    1: exceptions.SecurityException ex,
    2: exceptions.TransactionException ex2);

  /**
   * List all the keys in the database.
   *
   * @param creds the {@link shared.AccessToken} that is used to authenticate
   *                the user on behalf of whom the client is connected
   * @param transaction the {@link shared.TransactionToken} that the
   *                      server uses to find the current transaction for the
   *                      client (optional)
   * @param environment the environment to which the client is connected
   * @return the {@link Set} of keys in the database
   * @throws exceptions.SecurityException if the {@code creds} don't
   *         represent a valid session
   * @throws exceptions.TransactionException if the client was in a
   *         transaction and an error occurred that caused the transaction
   *         to end itself
   */
  set<string> describe(
    1: shared.AccessToken creds,
    2: shared.TransactionToken transaction,
    3: string environment)
  throws (
    1: exceptions.SecurityException ex,
    2: exceptions.TransactionException ex2)

  /**
   * List all the keys in the database at {@code timestamp}.
   *
   * @param timestamp the historical timestamp to use in the lookup
   * @param creds the {@link shared.AccessToken} that is used to authenticate
   *                the user on behalf of whom the client is connected
   * @param transaction the {@link shared.TransactionToken} that the
   *                      server uses to find the current transaction for the
   *                      client (optional)
   * @param environment the environment to which the client is connected
   * @return the {@link Set} of keys that were in the database at
   *         {@code timestamp}
   * @throws exceptions.SecurityException if the {@code creds} don't
   *         represent a valid session
   * @throws exceptions.TransactionException if the client was in a
   *         transaction and an error occurred that caused the transaction
   *         to end itself
   */
  set<string> describeTime(
    1: i64 timestamp,
    2: shared.AccessToken creds,
    3: shared.TransactionToken transaction,
    4: string environment)
  throws (
    1: exceptions.SecurityException ex,
    2: exceptions.TransactionException ex2);

  /**
   * List all the keys in the database at {@code timestamp}.
   *
   * @param timestamp the historical timestamp to use in the lookup
   * @param creds the {@link shared.AccessToken} that is used to authenticate
   *                the user on behalf of whom the client is connected
   * @param transaction the {@link shared.TransactionToken} that the
   *                      server uses to find the current transaction for the
   *                      client (optional)
   * @param environment the environment to which the client is connected
   * @return the {@link Set} of keys that were in the database at
   *         {@code timestamp}
   * @throws exceptions.SecurityException if the {@code creds} don't
   *         represent a valid session
   * @throws exceptions.TransactionException if the client was in a
   *         transaction and an error occurred that caused the transaction
   *         to end itself
   */
  set<string> describeTimestr(
    1: string timestamp,
    2: shared.AccessToken creds,
    3: shared.TransactionToken transaction,
    4: string environment)
  throws (
    1: exceptions.SecurityException ex,
    2: exceptions.TransactionException ex2);

  /**
   * List all the keys in {@code record} that have at least one value.
   *
   * @param record the record id
   * @param creds the {@link shared.AccessToken} that is used to authenticate
   *                the user on behalf of whom the client is connected
   * @param transaction the {@link shared.TransactionToken} that the
   *                      server uses to find the current transaction for the
   *                      client (optional)
   * @param environment the environment to which the client is connected
   * @return the {@link Set} of keys in {@code record}
   * @throws exceptions.SecurityException if the {@code creds} don't
   *         represent a valid session
   * @throws exceptions.TransactionException if the client was in a
   *         transaction and an error occurred that caused the transaction
   *         to end itself
   */
  set<string> describeRecord(
    1: i64 record,
    2: shared.AccessToken creds,
    3: shared.TransactionToken transaction,
    4: string environment)
  throws (
    1: exceptions.SecurityException ex,
    2: exceptions.TransactionException ex2);

  /**
   * List all the keys in {@code record} that had at least one value at
   * {@code timestamp}.
   *
   * @param record the record id
   * @param timestamp the historical timestamp to use in the lookup
   * @param creds the {@link shared.AccessToken} that is used to authenticate
   *                the user on behalf of whom the client is connected
   * @param transaction the {@link shared.TransactionToken} that the
   *                      server uses to find the current transaction for the
   *                      client (optional)
   * @param environment the environment to which the client is connected
   * @return the {@link Set} of keys that were in {@code record} at
   *         {@code timestamp}
   * @throws exceptions.SecurityException if the {@code creds} don't
   *         represent a valid session
   * @throws exceptions.TransactionException if the client was in a
   *         transaction and an error occurred that caused the transaction
   *         to end itself
   */
  set<string> describeRecordTime(
    1: i64 record,
    2: i64 timestamp,
    3: shared.AccessToken creds,
    4: shared.TransactionToken transaction,
    5: string environment)
  throws (
    1: exceptions.SecurityException ex,
    2: exceptions.TransactionException ex2);

  /**
   * List all the keys in {@code record} that have at least one value.
   *
   * @param record the record id
   * @param timestamp the historical timestamp to use in the lookup
   * @param creds the {@link shared.AccessToken} that is used to authenticate
   *                the user on behalf of whom the client is connected
   * @param transaction the {@link shared.TransactionToken} that the
   *                      server uses to find the current transaction for the
   *                      client (optional)
   * @param environment the environment to which the client is connected
   * @return the {@link Set} of keys that were in {@code record} at
   *         {@code timestamp}
   * @throws exceptions.SecurityException if the {@code creds} don't
   *         represent a valid session
   * @throws exceptions.TransactionException if the client was in a
   *         transaction and an error occurred that caused the transaction
   *         to end itself
   * @throws exceptions.ParseException if a string cannot be properly parsed
   *         into a timestamp
   */
  set<string> describeRecordTimestr(
    1: i64 record,
    2: string timestamp,
    3: shared.AccessToken creds,
    4: shared.TransactionToken transaction,
    5: string environment)
  throws (
    1: exceptions.SecurityException ex,
    2: exceptions.TransactionException ex2,
    3: exceptions.ParseException ex3);

  /**
   * For each of the {@code records}, list all of the keys that have at least
   * one value.
   *
   * @param records a collection of record ids
   * @param creds the {@link shared.AccessToken} that is used to authenticate
   *                the user on behalf of whom the client is connected
   * @param transaction the {@link shared.TransactionToken} that the
   *                      server uses to find the current transaction for the
   *                      client (optional)
   * @param environment the environment to which the client is connected
   * @return a {@link Map} associating each record id to the {@link Set} of
   *         keys in that record
   * @throws exceptions.SecurityException if the {@code creds} don't
   *         represent a valid session
   * @throws exceptions.TransactionException if the client was in a
   *         transaction and an error occurred that caused the transaction
   *         to end itself
   */
  map<i64, set<string>> describeRecords(
    1: list<i64> records,
    2: shared.AccessToken creds,
    3: shared.TransactionToken transaction,
    4: string environment)
  throws (
    1: exceptions.SecurityException ex,
    2: exceptions.TransactionException ex2);

  /**
   * For each of the {@code records}, list all the keys that had at least one
   * value at {@code timestamp}.
   *
   * @param records a collection of record ids
   * @param timestamp the historical timestamp to use in the lookup
   * @param creds the {@link shared.AccessToken} that is used to authenticate
   *                the user on behalf of whom the client is connected
   * @param transaction the {@link shared.TransactionToken} that the
   *                      server uses to find the current transaction for the
   *                      client (optional)
   * @param environment the environment to which the client is connected
   * @return a {@link Map} associating each record id to the {@link Set} of
   *         keys that were in that record at {@code timestamp}
   * @throws exceptions.SecurityException if the {@code creds} don't
   *         represent a valid session
   * @throws exceptions.TransactionException if the client was in a
   *         transaction and an error occurred that caused the transaction
   *         to end itself
   */
  map<i64, set<string>> describeRecordsTime(
    1: list<i64> records,
    2: i64 timestamp,
    3: shared.AccessToken creds,
    4: shared.TransactionToken transaction,
    5: string environment)
  throws (
    1: exceptions.SecurityException ex,
    2: exceptions.TransactionException ex2);

  /**
   * For each of the {@code records}, list all the keys that had at least one
   * value at {@code timestamp}.
   *
   * @param records a collection of record ids
   * @param timestamp the historical timestamp to use in the lookup
   * @param creds the {@link shared.AccessToken} that is used to authenticate
   *                the user on behalf of whom the client is connected
   * @param transaction the {@link shared.TransactionToken} that the
   *                      server uses to find the current transaction for the
   *                      client (optional)
   * @param environment the environment to which the client is connected
   * @return a {@link Map} associating each record id to the {@link Set} of
   *         keys that were in that record at {@code timestamp}
   * @throws exceptions.SecurityException if the {@code creds} don't
   *         represent a valid session
   * @throws exceptions.TransactionException if the client was in a
   *         transaction and an error occurred that caused the transaction
   *         to end itself
   * @throws exceptions.ParseException if a string cannot be properly parsed
   *         into a timestamp
   */
  map<i64, set<string>> describeRecordsTimestr(
    1: list<i64> records,
    2: string timestamp,
    3: shared.AccessToken creds,
    4: shared.TransactionToken transaction,
    5: string environment)
  throws (
    1: exceptions.SecurityException ex,
    2: exceptions.TransactionException ex2,
    3: exceptions.ParseException ex3);

  /**
   * List the net changes made to {@code record} since {@code start}.
   *
   * <p>
   * If you begin with the state of the {@code record} at {@code start} and
   * re-apply all the changes in the diff, you'll re-create the state of the
   * {@code record} at the present.
   * </p>
   *
   * @param record the record id
   * @param start the base timestamp from which the diff is calculated
   * @param creds the {@link shared.AccessToken} that is used to authenticate
   *                the user on behalf of whom the client is connected
   * @param transaction the {@link shared.TransactionToken} that the
   *                      server uses to find the current transaction for the
   *                      client (optional)
   * @param environment the environment to which the client is connected
   * @return a {@link Map} that associates each key in the {@code record} to
   *         another {@link Map} that associates a {@link Diff change
   *         description} to the {@link Set} of values that fit the
   *         description (i.e. <code>
   *         {"key": {ADDED: ["value1", "value2"], REMOVED: ["value3",
   *         "value4"]}}
   *         </code> )
   * @throws exceptions.SecurityException if the {@code creds} don't
   *         represent a valid session
   * @throws exceptions.TransactionException if the client was in a
   *         transaction and an error occurred that caused the transaction
   *         to end itself
   */
  map<string, map<shared.Diff, set<data.TObject>>> diffRecordStart(
    1: i64 record,
    2: i64 start,
    3: shared.AccessToken creds,
    4: shared.TransactionToken transaction,
    5: string environment)
  throws (
    1: exceptions.SecurityException ex,
    2: exceptions.TransactionException ex2);

  /**
   * List the net changes made to {@code record} since {@code start}.
   *
   * <p>
   * If you begin with the state of the {@code record} at {@code start} and
   * re-apply all the changes in the diff, you'll re-create the state of the
   * {@code record} at the present.
   * </p>
   *
   * @param record the record id
   * @param start the base timestamp from which the diff is calculated
   * @param creds the {@link shared.AccessToken} that is used to authenticate
   *                the user on behalf of whom the client is connected
   * @param transaction the {@link shared.TransactionToken} that the
   *                      server uses to find the current transaction for the
   *                      client (optional)
   * @param environment the environment to which the client is connected
   * @return a {@link Map} that associates each key in the {@code record} to
   *         another {@link Map} that associates a {@link Diff change
   *         description} to the {@link Set} of values that fit the
   *         description (i.e. <code>
   *         {"key": {ADDED: ["value1", "value2"], REMOVED: ["value3",
   *         "value4"]}}
   *         </code> )
   * @throws exceptions.SecurityException if the {@code creds} don't
   *         represent a valid session
   * @throws exceptions.TransactionException if the client was in a
   *         transaction and an error occurred that caused the transaction
   *         to end itself
   * @throws exceptions.ParseException if a string cannot be properly parsed
   *         into a timestamp
   */
  map<string, map<shared.Diff, set<data.TObject>>> diffRecordStartstr(
    1: i64 record,
    2: string start,
    3: shared.AccessToken creds,
    4: shared.TransactionToken transaction,
    5: string environment)
  throws (
    1: exceptions.SecurityException ex,
    2: exceptions.TransactionException ex2,
    3: exceptions.ParseException ex3);

  /**
   * List the net changes made to {@code record} from {@code start} to
   * {@code end}.
   *
   * <p>
   * If you begin with the state of the {@code record} at {@code start} and
   * re-apply all the changes in the diff, you'll re-create the state of the
   * {@code record} at {@code end}.
   * </p>
   *
   * @param record the record id
   * @param start the base timestamp from which the diff is calculated
   * @param end the comparison timestamp to which the diff is calculated
   * @param creds the {@link shared.AccessToken} that is used to authenticate
   *                the user on behalf of whom the client is connected
   * @param transaction the {@link shared.TransactionToken} that the
   *                      server uses to find the current transaction for the
   *                      client (optional)
   * @param environment the environment to which the client is connected
   * @return a {@link Map} that associates each key in the {@code record} to
   *         another {@link Map} that associates a {@link Diff change
   *         description} to the {@link Set} of values that fit the
   *         description (i.e. <code>
   *         {"key": {ADDED: ["value1", "value2"], REMOVED: ["value3",
   *         "value4"]}}
   *         </code> )
   * @throws exceptions.SecurityException if the {@code creds} don't
   *         represent a valid session
   * @throws exceptions.TransactionException if the client was in a
   *         transaction and an error occurred that caused the transaction
   *         to end itself
   */
  map<string, map<shared.Diff, set<data.TObject>>> diffRecordStartEnd(
    1: i64 record,
    2: i64 start,
    3: i64 tend,
    4: shared.AccessToken creds,
    5: shared.TransactionToken transaction,
    6: string environment)
  throws (
    1: exceptions.SecurityException ex,
    2: exceptions.TransactionException ex2);

  /**
   * List the net changes made to {@code record} from {@code start} to
   * {@code end}.
   *
   * <p>
   * If you begin with the state of the {@code record} at {@code start} and
   * re-apply all the changes in the diff, you'll re-create the state of the
   * {@code record} at {@code end}.
   * </p>
   *
   * @param record the record id
   * @param start the base timestamp from which the diff is calculated
   * @param end the comparison timestamp to which the diff is calculated
   * @param creds the {@link shared.AccessToken} that is used to authenticate
   *                the user on behalf of whom the client is connected
   * @param transaction the {@link shared.TransactionToken} that the
   *                      server uses to find the current transaction for the
   *                      client (optional)
   * @param environment the environment to which the client is connected
   * @return a {@link Map} that associates each key in the {@code record} to
   *         another {@link Map} that associates a {@link Diff change
   *         description} to the {@link Set} of values that fit the
   *         description (i.e. <code>
   *         {"key": {ADDED: ["value1", "value2"], REMOVED: ["value3",
   *         "value4"]}}
   *         </code> )
   * @throws exceptions.SecurityException if the {@code creds} don't
   *         represent a valid session
   * @throws exceptions.TransactionException if the client was in a
   *         transaction and an error occurred that caused the transaction
   *         to end itself
   * @throws exceptions.ParseException if a string cannot be properly parsed
   *         into a timestamp
   */
  map<string, map<shared.Diff, set<data.TObject>>> diffRecordStartstrEndstr(
    1: i64 record,
    2: string start,
    3: string tend,
    4: shared.AccessToken creds,
    5: shared.TransactionToken transaction,
    6: string environment)
  throws (
    1: exceptions.SecurityException ex,
    2: exceptions.TransactionException ex2,
    3: exceptions.ParseException ex3);

  /**
   * List the net changes made to {@code key} in {@code record} since
   * {@code start}.
   *
   * <p>
   * If you begin with the state of the field at {@code start} and re-apply
   * all the changes in the diff, you'll re-create the state of the field at
   * the present.
   * </p>
   *
   * @param key the field name
   * @param record the record id
   * @param start the base timestamp from which the diff is calculated
   * @param creds the {@link shared.AccessToken} that is used to authenticate
   *                the user on behalf of whom the client is connected
   * @param transaction the {@link shared.TransactionToken} that the
   *                      server uses to find the current transaction for the
   *                      client (optional)
   * @param environment the environment to which the client is connected
   * @return a {@link Map} that associates a {@link Diff change
   *         description} to the {@link Set} of values that fit the
   *         description (i.e. <code>
   *         {ADDED: ["value1", "value2"], REMOVED: ["value3", "value4"]}
   *         </code> )
   * @throws exceptions.SecurityException if the {@code creds} don't
   *         represent a valid session
   * @throws exceptions.TransactionException if the client was in a
   *         transaction and an error occurred that caused the transaction
   *         to end itself
   */
  map<shared.Diff, set<data.TObject>> diffKeyRecordStart(
    1: string key,
    2: i64 record,
    3: i64 start,
    4: shared.AccessToken creds,
    5: shared.TransactionToken transaction,
    6: string environment)
  throws (
    1: exceptions.SecurityException ex,
    2: exceptions.TransactionException ex2);

  /**
   * List the net changes made to {@code key} in {@code record} since
   * {@code start}.
   *
   * <p>
   * If you begin with the state of the field at {@code start} and re-apply
   * all the changes in the diff, you'll re-create the state of the field at
   * the present.
   * </p>
   *
   * @param key the field name
   * @param record the record id
   * @param start the base timestamp from which the diff is calculated
   * @param creds the {@link shared.AccessToken} that is used to authenticate
   *                the user on behalf of whom the client is connected
   * @param transaction the {@link shared.TransactionToken} that the
   *                      server uses to find the current transaction for the
   *                      client (optional)
   * @param environment the environment to which the client is connected
   * @return a {@link Map} that associates a {@link Diff change
   *         description} to the {@link Set} of values that fit the
   *         description (i.e. <code>
   *         {ADDED: ["value1", "value2"], REMOVED: ["value3", "value4"]}
   *         </code> )
   * @throws exceptions.SecurityException if the {@code creds} don't
   *         represent a valid session
   * @throws exceptions.TransactionException if the client was in a
   *         transaction and an error occurred that caused the transaction
   *         to end itself
   * @throws exceptions.ParseException if a string cannot be properly parsed
   *         into a timestamp
   */
  map<shared.Diff, set<data.TObject>> diffKeyRecordStartstr(
    1: string key,
    2: i64 record,
    3: string start,
    4: shared.AccessToken creds,
    5: shared.TransactionToken transaction,
    6: string environment)
  throws (
    1: exceptions.SecurityException ex,
    2: exceptions.TransactionException ex2,
    3: exceptions.ParseException ex3);

  /**
   * List the net changes made to {@code key} in {@code record} from
   * {@code start} to {@code end}.
   *
   * <p>
   * If you begin with the state of the field at {@code start} and re-apply
   * all the changes in the diff, you'll re-create the state of the field at
   * {@code end}.
   * </p>
   *
   * @param key the field name
   * @param record the record id
   * @param start the base timestamp from which the diff is calculated
   * @param end the comparison timestamp to which the diff is calculated
   * @param creds the {@link shared.AccessToken} that is used to authenticate
   *                the user on behalf of whom the client is connected
   * @param transaction the {@link shared.TransactionToken} that the
   *                      server uses to find the current transaction for the
   *                      client (optional)
   * @param environment the environment to which the client is connected
   * @return a {@link Map} that associates a {@link Diff change
   *         description} to the {@link Set} of values that fit the
   *         description (i.e. <code>
   *         {ADDED: ["value1", "value2"], REMOVED: ["value3", "value4"]}
   *         </code> )
   * @throws exceptions.SecurityException if the {@code creds} don't
   *         represent a valid session
   * @throws exceptions.TransactionException if the client was in a
   *         transaction and an error occurred that caused the transaction
   *         to end itself
   */
  map<shared.Diff, set<data.TObject>> diffKeyRecordStartEnd(
    1: string key,
    2: i64 record,
    3: i64 start,
    4: i64 tend,
    5: shared.AccessToken creds,
    6: shared.TransactionToken transaction,
    7: string environment)
  throws (
    1: exceptions.SecurityException ex,
    2: exceptions.TransactionException ex2);

  /**
   * List the net changes made to {@code key} in {@code record} from
   * {@code start} to {@code end}.
   *
   * <p>
   * If you begin with the state of the field at {@code start} and re-apply
   * all the changes in the diff, you'll re-create the state of the field at
   * {@code end}.
   * </p>
   *
   * @param key the field name
   * @param record the record id
   * @param start the base timestamp from which the diff is calculated
   * @param end the comparison timestamp to which the diff is calculated
   * @param creds the {@link shared.AccessToken} that is used to authenticate
   *                the user on behalf of whom the client is connected
   * @param transaction the {@link shared.TransactionToken} that the
   *                      server uses to find the current transaction for the
   *                      client (optional)
   * @param environment the environment to which the client is connected
   * @return a {@link Map} that associates a {@link Diff change
   *         description} to the {@link Set} of values that fit the
   *         description (i.e. <code>
   *         {ADDED: ["value1", "value2"], REMOVED: ["value3", "value4"]}
   *         </code> )
   * @throws exceptions.SecurityException if the {@code creds} don't
   *         represent a valid session
   * @throws exceptions.TransactionException if the client was in a
   *         transaction and an error occurred that caused the transaction
   *         to end itself
   * @throws exceptions.ParseException if a string cannot be properly parsed
   *         into a timestamp
   */
  map<shared.Diff, set<data.TObject>> diffKeyRecordStartstrEndstr(
    1: string key,
    2: i64 record,
    3: string start,
    4: string tend,
    5: shared.AccessToken creds,
    6: shared.TransactionToken transaction,
    7: string environment)
  throws (
    1: exceptions.SecurityException ex,
    2: exceptions.TransactionException ex2,
    3: exceptions.ParseException ex3);

  /**
   * List the net changes made to the {@code key} field across all records
   * since {@code start}.
   *
   * <p>
   * If you begin with the state of an inverted index for {@code key} at
   * {@code start} and re-apply all the changes in the diff, you'll re-create
   * the state of the same index at the present.
   * </p>
   *
   * @param key the field name
   * @param start the base timestamp from which the diff is calculated
   * @param creds the {@link shared.AccessToken} that is used to authenticate
   *                the user on behalf of whom the client is connected
   * @param transaction the {@link shared.TransactionToken} that the
   *                      server uses to find the current transaction for the
   *                      client (optional)
   * @param environment the environment to which the client is connected
   * @return a {@link Map} that associates each value stored for {@code key}
   *         across all records to another {@link Map} that associates a
   *         {@link Diff change description} to the {@link Set} of records
   *         where the description applies to that value in the {@code key}
   *         field (i.e. <code>
   *         {"value1": {ADDED: [1, 2], REMOVED: [3, 4]}}
   *         </code>)
   * @throws exceptions.SecurityException if the {@code creds} don't
   *         represent a valid session
   * @throws exceptions.TransactionException if the client was in a
   *         transaction and an error occurred that caused the transaction
   *         to end itself
   */
  map<data.TObject, map<shared.Diff, set<i64>>> diffKeyStart(
    1: string key,
    2: i64 start,
    3: shared.AccessToken creds,
    4: shared.TransactionToken transaction,
    5: string environment)
  throws (
    1: exceptions.SecurityException ex,
    2: exceptions.TransactionException ex2);

  /**
   * List the net changes made to the {@code key} field across all records
   * since {@code start}.
   *
   * <p>
   * If you begin with the state of an inverted index for {@code key} at
   * {@code start} and re-apply all the changes in the diff, you'll re-create
   * the state of the same index at the present.
   * </p>
   *
   * @param key the field name
   * @param start the base timestamp from which the diff is calculated
   * @param creds the {@link shared.AccessToken} that is used to authenticate
   *                the user on behalf of whom the client is connected
   * @param transaction the {@link shared.TransactionToken} that the
   *                      server uses to find the current transaction for the
   *                      client (optional)
   * @param environment the environment to which the client is connected
   * @return a {@link Map} that associates each value stored for {@code key}
   *         across all records to another {@link Map} that associates a
   *         {@link Diff change description} to the {@link Set} of records
   *         where the description applies to that value in the {@code key}
   *         field (i.e. <code>
   *         {"value1": {ADDED: [1, 2], REMOVED: [3, 4]}}
   *         </code>)
   * @throws exceptions.SecurityException if the {@code creds} don't
   *         represent a valid session
   * @throws exceptions.TransactionException if the client was in a
   *         transaction and an error occurred that caused the transaction
   *         to end itself
   * @throws exceptions.ParseException if a string cannot be properly parsed
   *         into a timestamp
   */
  map<data.TObject, map<shared.Diff, set<i64>>> diffKeyStartstr(
    1: string key,
    2: string start,
    3: shared.AccessToken creds,
    4: shared.TransactionToken transaction,
    5: string environment)
  throws (
    1: exceptions.SecurityException ex,
    2: exceptions.TransactionException ex2,
    3: exceptions.ParseException ex3);

  /**
   * List the net changes made to the {@code key} field across all records
   * from {@code start} to {@code end}.
   *
   * <p>
   * If you begin with the state of an inverted index for {@code key} at
   * {@code start} and re-apply all the changes in the diff, you'll re-create
   * the state of the same index at {@code end}.
   * </p>
   *
   * @param key the field name
   * @param start the base timestamp from which the diff is calculated
   * @param end the comparison timestamp to which the diff is calculated
   * @param creds the {@link shared.AccessToken} that is used to authenticate
   *                the user on behalf of whom the client is connected
   * @param transaction the {@link shared.TransactionToken} that the
   *                      server uses to find the current transaction for the
   *                      client (optional)
   * @param environment the environment to which the client is connected
   * @return a {@link Map} that associates each value stored for {@code key}
   *         across all records to another {@link Map} that associates a
   *         {@link Diff change description} to the {@link Set} of records
   *         where the description applies to that value in the {@code key}
   *         field (i.e. <code>
   *         {"value1": {ADDED: [1, 2], REMOVED: [3, 4]}}
   *         </code>)
   * @throws exceptions.SecurityException if the {@code creds} don't
   *         represent a valid session
   * @throws exceptions.TransactionException if the client was in a
   *         transaction and an error occurred that caused the transaction
   *         to end itself
   */
  map<data.TObject, map<shared.Diff, set<i64>>> diffKeyStartEnd(
    1: string key,
    2: i64 start,
    3: i64 tend,
    4: shared.AccessToken creds,
    5: shared.TransactionToken transaction,
    6: string environment)
  throws (
    1: exceptions.SecurityException ex,
    2: exceptions.TransactionException ex2);

  /**
   * List the net changes made to the {@code key} field across all records
   * from {@code start} to {@code end}.
   *
   * <p>
   * If you begin with the state of an inverted index for {@code key} at
   * {@code start} and re-apply all the changes in the diff, you'll re-create
   * the state of the same index at {@code end}.
   * </p>
   *
   * @param key the field name
   * @param start the base timestamp from which the diff is calculated
   * @param end the comparison timestamp to which the diff is calculated
   * @param creds the {@link shared.AccessToken} that is used to authenticate
   *                the user on behalf of whom the client is connected
   * @param transaction the {@link shared.TransactionToken} that the
   *                      server uses to find the current transaction for the
   *                      client (optional)
   * @param environment the environment to which the client is connected
   * @return a {@link Map} that associates each value stored for {@code key}
   *         across all records to another {@link Map} that associates a
   *         {@link Diff change description} to the {@link Set} of records
   *         where the description applies to that value in the {@code key}
   *         field (i.e. <code>
   *         {"value1": {ADDED: [1, 2], REMOVED: [3, 4]}}
   *         </code>)
   * @throws exceptions.SecurityException if the {@code creds} don't
   *         represent a valid session
   * @throws exceptions.TransactionException if the client was in a
   *         transaction and an error occurred that caused the transaction
   *         to end itself
   * @throws exceptions.ParseException if a string cannot be properly parsed
   *         into a timestamp
   */
  map<data.TObject, map<shared.Diff, set<i64>>> diffKeyStartstrEndstr(
    1: string key,
    2: string start,
    3: string tend,
    4: shared.AccessToken creds,
    5: shared.TransactionToken transaction,
    6: string environment)
  throws (
    1: exceptions.SecurityException ex,
    2: exceptions.TransactionException ex2,
    3: exceptions.ParseException ex3);

  /**
   * Invoke a Plugin method.
   *
   * <p>
   * Assuming that there is a plugin distribution that contains a class
   * named after {@code id}, and has the specified {@code method}, invoke the
   * same with {@code params} and return the result.
   * </p>
   *
   * @param id the fully qualified name of the plugin class
   * @param method the name of the method in {@code clazz} to invoke
   * @param params a list of TObjects to pass to {@code method} as args
   * @param creds the {@link shared.AccessToken} that is used to authenticate
   *                the user on behalf of whom the client is connected
   * @param transaction the {@link shared.TransactionToken} that the
   *                      server uses to find the current transaction for the
   *                      client (optional)
   * @param environment the environment to which the client is connected
   * @return the result of the method invocation
   * @throws exceptions.SecurityException if the {@code creds} don't
   *         represent a valid session
   * @throws exceptions.TransactionException if the client was in a
   *         transaction and an error occurred that caused the transaction
   *         to end itself
   * @throws exceptions.InvalidArgumentException if any of the arguments are
   *         invalid
   */
  complex.ComplexTObject invokePlugin(
    1: string id,
    2: string method,
    3: list<complex.ComplexTObject> params,
    4: shared.AccessToken creds,
    5: shared.TransactionToken transaction,
    6: string environment)
  throws (
    1: exceptions.SecurityException ex,
    2: exceptions.TransactionException ex2,
    3: exceptions.InvalidArgumentException ex3);

  /**
   * Attempt to authenticate the user identified by the {@code username} and
   * {@code password} combination to the specified {@code environment}. If
   * successful, establish a new session within the {@code environment} on
   * behalf of that user and return an {@link shared.AccessToken}, which is
   * required for all subsequent operations.
   *
   * <p>
   * The AccessToken <em>may</em> expire after a while so clients should be
   * prepared to seamlessly login again for active user sessions.
   * </p>
   *
   * @param username a binary representation of the UTF-8 encoded username
   * @param password a binary representation of the UTF-8 encoded password
   * @param environment the name of the environment into which to login
   * @return an {@link shared.AccessToken} to submit with all subsequent method
   *         calls
   * @throws exceptions.SecurityException if the login is not successful
   */
  shared.AccessToken login(
    1: binary username,
    2: binary password,
    3: string environment)
  throws (
    1: exceptions.SecurityException ex);

  /**
   * Terminate the session within {@code environment} for the user represented
   * by the {@code token}. Afterwards, all other attempts to use {@code token}
   * will result in a {@link exceptions.SecurityException} being thrown.
   *
   * @param token the {@link shared.AccessToken to expire}
   * @param environment the environment of the session represented by the
   *                    {@code token}
   * @throws exceptions.SecurityException if the {@code creds} don't
   *         represent a valid session
   */
  void logout(
    1: shared.AccessToken token,
    2: string environment)
  throws (
    1: exceptions.SecurityException ex);

  /**
   * Start a new transaction.
   * <p>
   * This method will turn on STAGING mode so that all subsequent changes are
   * collected in an isolated buffer before possibly being committed to the
   * database. Staged operations are guaranteed to be reliable, all or nothing
   * units of work that allow correct recovery from failures and provide
   * isolation between clients so the database is always in a consistent state.
   * </p>
   * <p>
   * After this method returns, all subsequent operations will be done in
   * {@code staging} mode until either #abort(shared.AccessToken) or
   * #commit(shared.AccessToken) is called.
   * </p>
   *
   * @param token
   * @param environment
   * @return TransactionToken
   * @throws TSecurityException
   */
  shared.TransactionToken stage(
    1: shared.AccessToken token,
    2: string environment)
  throws (
    1: exceptions.SecurityException ex);


  # ~~~~~~~~~~~~~~~~~~~~~~~~~~~~~~~
  # ~~~~~~~~ Write Methods ~~~~~~~~
  # ~~~~~~~~~~~~~~~~~~~~~~~~~~~~~~~

  set<i64> insertJson(
    1: string json
    2: shared.AccessToken creds,
    3: shared.TransactionToken transaction,
    4: string environment)
  throws (
    1: exceptions.SecurityException ex,
    2: exceptions.TransactionException ex2,
    3: exceptions.ParseException ex3);

  bool insertJsonRecord(
    1: string json
    2: i64 record,
    3: shared.AccessToken creds,
    4: shared.TransactionToken transaction,
    5: string environment)
  throws (
    1: exceptions.SecurityException ex,
    2: exceptions.TransactionException ex2,
    3: exceptions.ParseException ex3);

  map<i64, bool> insertJsonRecords(
    1: string json
    2: list<i64> records,
    3: shared.AccessToken creds,
    4: shared.TransactionToken transaction,
    5: string environment)
  throws (
    1: exceptions.SecurityException ex,
    2: exceptions.TransactionException ex2,
    3: exceptions.ParseException ex3);

  bool removeKeyValueRecord(
    1: string key,
    2: data.TObject value,
    3: i64 record,
    4: shared.AccessToken creds,
    5: shared.TransactionToken transaction,
    6: string environment)
  throws (
    1: exceptions.SecurityException ex,
    2: exceptions.TransactionException ex2,
    3: exceptions.InvalidArgumentException ex3);

  map<i64, bool> removeKeyValueRecords(
    1: string key
    2: data.TObject value,
    3: list<i64> records,
    4: shared.AccessToken creds,
    5: shared.TransactionToken transaction,
    6: string environment)
  throws (
    1: exceptions.SecurityException ex,
    2: exceptions.TransactionException ex2,
    3: exceptions.InvalidArgumentException ex3);

  void setKeyValueRecord(
    1: string key,
    2: data.TObject value,
    3: i64 record,
    4: shared.AccessToken creds,
    5: shared.TransactionToken transaction,
    6: string environment)
  throws (
    1: exceptions.SecurityException ex,
    2: exceptions.TransactionException ex2,
    3: exceptions.InvalidArgumentException ex3);

  i64 setKeyValue(
    1: string key,
    2: data.TObject value,
    3: shared.AccessToken creds,
    4: shared.TransactionToken transaction,
    5: string environment)
  throws (
    1: exceptions.SecurityException ex,
    2: exceptions.TransactionException ex2,
    3: exceptions.InvalidArgumentException ex3);

  void setKeyValueRecords(
    1: string key
    2: data.TObject value,
    3: list<i64> records,
    4: shared.AccessToken creds,
    5: shared.TransactionToken transaction,
    6: string environment)
  throws (
    1: exceptions.SecurityException ex,
    2: exceptions.TransactionException ex2,
    3: exceptions.InvalidArgumentException ex3);

  /**
   * The {@code value} in {@code key} of {@code record} are added
   * and removed to be set as exactly the same as the input values
   *
   * @param key the field name
   * @param record the record id where an attempt is made to add the data
   * @param values collection of values to set
   * @param creds the {@link shared.AccessToken} that is used to authenticate
   *                the user on behalf of whom the client is connected
   * @param transaction the {@link shared.TransactionToken} that the
   *                      server uses to find the current transaction for the
   *                      client (optional)
   * @param environment the environment to which the client is connected
   * @return a bool that indicates if the data was added
   * @throws exceptions.SecurityException if the {@code creds} don't
   *         represent a valid session
   * @throws exceptions.TransactionException if the client was in a
   *         transaction and an error occurred that caused the transaction
   *         to end itself
   * @throws exceptions.InvalidArgumentException if any of provided data
   *         can't be stored
   */
  void reconcileKeyRecordValues(
    1: string key,
    2: i64 record,
    3: set<data.TObject> values,
    4: shared.AccessToken creds,
    5: shared.TransactionToken transaction,
    6: string environment)
  throws (
    1: exceptions.SecurityException ex,
    2: exceptions.TransactionException ex2,
    3: exceptions.InvalidArgumentException ex3);

  # ~~~~~~~~~~~~~~~~~~~~~~~~~~~~~~
  # ~~~~~~~~ Read Methods ~~~~~~~~
  # ~~~~~~~~~~~~~~~~~~~~~~~~~~~~~~

  set<i64> inventory(
    1: shared.AccessToken creds,
    2: shared.TransactionToken transaction,
    3: string environment)
  throws (
    1: exceptions.SecurityException ex,
    2: exceptions.TransactionException ex2);

  map<string, set<data.TObject>> selectRecord(
    1: i64 record,
    2: shared.AccessToken creds,
    3: shared.TransactionToken transaction,
    4: string environment)
  throws (
    1: exceptions.SecurityException ex,
    2: exceptions.TransactionException ex2);

  map<i64, map<string, set<data.TObject>>> selectRecords(
    1: list<i64> records,
    2: shared.AccessToken creds,
    3: shared.TransactionToken transaction,
    4: string environment)
  throws (
    1: exceptions.SecurityException ex,
    2: exceptions.TransactionException ex2);

  map<string, set<data.TObject>> selectRecordTime(
    1: i64 record,
    2: i64 timestamp,
    3: shared.AccessToken creds,
    4: shared.TransactionToken transaction,
    5: string environment)
  throws (
    1: exceptions.SecurityException ex,
    2: exceptions.TransactionException ex2);

  map<string, set<data.TObject>> selectRecordTimestr(
    1: i64 record,
    2: string timestamp,
    3: shared.AccessToken creds,
    4: shared.TransactionToken transaction,
    5: string environment)
  throws (
    1: exceptions.SecurityException ex,
    2: exceptions.TransactionException ex2,
    3: exceptions.ParseException ex3);

  map<i64, map<string, set<data.TObject>>> selectRecordsTime(
    1: list<i64> records,
    2: i64 timestamp,
    3: shared.AccessToken creds,
    4: shared.TransactionToken transaction,
    5: string environment)
  throws (
    1: exceptions.SecurityException ex,
    2: exceptions.TransactionException ex2);

  map<i64, map<string, set<data.TObject>>> selectRecordsTimestr(
    1: list<i64> records,
    2: string timestamp,
    3: shared.AccessToken creds,
    4: shared.TransactionToken transaction,
    5: string environment)
  throws (
    1: exceptions.SecurityException ex,
    2: exceptions.TransactionException ex2,
    3: exceptions.ParseException ex3);

  set<data.TObject> selectKeyRecord(
    1: string key,
    2: i64 record,
    3: shared.AccessToken creds,
    4: shared.TransactionToken transaction,
    5: string environment)
  throws (
    1: exceptions.SecurityException ex,
    2: exceptions.TransactionException ex2);

  set<data.TObject> selectKeyRecordTime(
    1: string key,
    2: i64 record,
    3: i64 timestamp,
    4: shared.AccessToken creds,
    5: shared.TransactionToken transaction,
    6: string environment)
  throws (
    1: exceptions.SecurityException ex,
    2: exceptions.TransactionException ex2);

  set<data.TObject> selectKeyRecordTimestr(
    1: string key,
    2: i64 record,
    3: string timestamp,
    4: shared.AccessToken creds,
    5: shared.TransactionToken transaction,
    6: string environment)
  throws (
    1: exceptions.SecurityException ex,
    2: exceptions.TransactionException ex2,
    3: exceptions.ParseException ex3);

  map<string, set<data.TObject>> selectKeysRecord(
    1: list<string> keys,
    2: i64 record,
    3: shared.AccessToken creds,
    4: shared.TransactionToken transaction,
    5: string environment)
  throws (
    1: exceptions.SecurityException ex,
    2: exceptions.TransactionException ex2);

  map<string, set<data.TObject>> selectKeysRecordTime(
    1: list<string> keys,
    2: i64 record,
    3: i64 timestamp,
    4: shared.AccessToken creds,
    5: shared.TransactionToken transaction,
    6: string environment)
  throws (
    1: exceptions.SecurityException ex,
    2: exceptions.TransactionException ex2);

  map<string, set<data.TObject>> selectKeysRecordTimestr(
    1: list<string> keys,
    2: i64 record,
    3: string timestamp,
    4: shared.AccessToken creds,
    5: shared.TransactionToken transaction,
    6: string environment)
  throws (
    1: exceptions.SecurityException ex,
    2: exceptions.TransactionException ex2,
    3: exceptions.ParseException ex3);

  map<i64, map<string, set<data.TObject>>> selectKeysRecords(
    1: list<string> keys,
    2: list<i64> records,
    3: shared.AccessToken creds,
    4: shared.TransactionToken transaction,
    5: string environment)
  throws (
    1: exceptions.SecurityException ex,
    2: exceptions.TransactionException ex2);

  map<i64, set<data.TObject>> selectKeyRecords(
    1: string key,
    2: list<i64> records,
    3: shared.AccessToken creds,
    4: shared.TransactionToken transaction,
    5: string environment)
  throws (
    1: exceptions.SecurityException ex,
    2: exceptions.TransactionException ex2);

  map<i64, set<data.TObject>> selectKeyRecordsTime(
    1: string key,
    2: list<i64> records,
    3: i64 timestamp,
    4: shared.AccessToken creds,
    5: shared.TransactionToken transaction,
    6: string environment)
  throws (
    1: exceptions.SecurityException ex,
    2: exceptions.TransactionException ex2);

  map<i64, set<data.TObject>> selectKeyRecordsTimestr(
    1: string key,
    2: list<i64> records,
    3: string timestamp,
    4: shared.AccessToken creds,
    5: shared.TransactionToken transaction,
    6: string environment)
  throws (
    1: exceptions.SecurityException ex,
    2: exceptions.TransactionException ex2,
    3: exceptions.ParseException ex3);

  map<i64, map<string, set<data.TObject>>> selectKeysRecordsTime(
    1: list<string> keys,
    2: list<i64> records,
    3: i64 timestamp,
    4: shared.AccessToken creds,
    5: shared.TransactionToken transaction,
    6: string environment)
  throws (
    1: exceptions.SecurityException ex,
    2: exceptions.TransactionException ex2);

  map<i64, map<string, set<data.TObject>>> selectKeysRecordsTimestr(
    1: list<string> keys,
    2: list<i64> records,
    3: string timestamp,
    4: shared.AccessToken creds,
    5: shared.TransactionToken transaction,
    6: string environment)
  throws (
    1: exceptions.SecurityException ex,
    2: exceptions.TransactionException ex2,
    3: exceptions.ParseException ex3);

  map<i64, map<string, set<data.TObject>>> selectCriteria(
    1: data.TCriteria criteria,
    2: shared.AccessToken creds,
    3: shared.TransactionToken transaction,
    4: string environment)
  throws (
    1: exceptions.SecurityException ex,
    2: exceptions.TransactionException ex2);

  map<i64, map<string, set<data.TObject>>> selectCcl(
    1: string ccl,
    2: shared.AccessToken creds,
    3: shared.TransactionToken transaction,
    4: string environment)
  throws (
    1: exceptions.SecurityException ex,
    2: exceptions.TransactionException ex2,
    3: exceptions.ParseException ex3);

    map<i64, map<string, set<data.TObject>>> selectCriteriaTime(
    1: data.TCriteria criteria,
    2: i64 timestamp
    3: shared.AccessToken creds,
    4: shared.TransactionToken transaction,
    5: string environment)
  throws (
    1: exceptions.SecurityException ex,
    2: exceptions.TransactionException ex2);

  map<i64, map<string, set<data.TObject>>> selectCriteriaTimestr(
    1: data.TCriteria criteria,
    2: string timestamp
    3: shared.AccessToken creds,
    4: shared.TransactionToken transaction,
    5: string environment)
  throws (
    1: exceptions.SecurityException ex,
    2: exceptions.TransactionException ex2,
    3: exceptions.ParseException ex3);

  map<i64, map<string, set<data.TObject>>> selectCclTime(
    1: string ccl,
    2: i64 timestamp
    3: shared.AccessToken creds,
    4: shared.TransactionToken transaction,
    5: string environment)
  throws (
    1: exceptions.SecurityException ex,
    2: exceptions.TransactionException ex2,
    3: exceptions.ParseException ex3);

    map<i64, map<string, set<data.TObject>>> selectCclTimestr(
    1: string ccl,
    2: string timestamp
    3: shared.AccessToken creds,
    4: shared.TransactionToken transaction,
    5: string environment)
  throws (
    1: exceptions.SecurityException ex,
    2: exceptions.TransactionException ex2,
    3: exceptions.ParseException ex3);

  map<i64, set<data.TObject>> selectKeyCriteria(
    1: string key,
    2: data.TCriteria criteria,
    3: shared.AccessToken creds,
    4: shared.TransactionToken transaction,
    5: string environment)
  throws (
    1: exceptions.SecurityException ex,
    2: exceptions.TransactionException ex2);

  map<i64, set<data.TObject>> selectKeyCcl(
    1: string key,
    2: string ccl,
    3: shared.AccessToken creds,
    4: shared.TransactionToken transaction,
    5: string environment)
  throws (
    1: exceptions.SecurityException ex,
    2: exceptions.TransactionException ex2,
    3: exceptions.ParseException ex3);

  map<i64, set<data.TObject>> selectKeyCriteriaTime(
    1: string key,
    2: data.TCriteria criteria,
    3: i64 timestamp
    4: shared.AccessToken creds,
    5: shared.TransactionToken transaction,
    6: string environment)
  throws (
    1: exceptions.SecurityException ex,
    2: exceptions.TransactionException ex2);

  map<i64, set<data.TObject>> selectKeyCriteriaTimestr(
    1: string key,
    2: data.TCriteria criteria,
    3: string timestamp
    4: shared.AccessToken creds,
    5: shared.TransactionToken transaction,
    6: string environment)
  throws (
    1: exceptions.SecurityException ex,
    2: exceptions.TransactionException ex2,
    3: exceptions.ParseException ex3);

  map<i64, set<data.TObject>> selectKeyCclTime(
    1: string key,
    2: string ccl,
    3: i64 timestamp
    4: shared.AccessToken creds,
    5: shared.TransactionToken transaction,
    6: string environment)
  throws (
    1: exceptions.SecurityException ex,
    2: exceptions.TransactionException ex2,
    3: exceptions.ParseException ex3);

    map<i64, set<data.TObject>> selectKeyCclTimestr(
    1: string key,
    2: string ccl,
    3: string timestamp
    4: shared.AccessToken creds,
    5: shared.TransactionToken transaction,
    6: string environment)
  throws (
    1: exceptions.SecurityException ex,
    2: exceptions.TransactionException ex2,
    3: exceptions.ParseException ex3);

  map<i64, map<string, set<data.TObject>>> selectKeysCriteria(
    1: list<string> keys,
    2: data.TCriteria criteria,
    3: shared.AccessToken creds,
    4: shared.TransactionToken transaction,
    5: string environment)
  throws (
    1: exceptions.SecurityException ex,
    2: exceptions.TransactionException ex2);

  map<i64, map<string, set<data.TObject>>> selectKeysCcl(
    1: list<string> keys,
    2: string ccl,
    3: shared.AccessToken creds,
    4: shared.TransactionToken transaction,
    5: string environment)
  throws (
    1: exceptions.SecurityException ex,
    2: exceptions.TransactionException ex2,
    3: exceptions.ParseException ex3);

  map<i64, map<string, set<data.TObject>>> selectKeysCriteriaTime(
    1: list<string> keys,
    2: data.TCriteria criteria,
    3: i64 timestamp,
    4: shared.AccessToken creds,
    5: shared.TransactionToken transaction,
    6: string environment)
  throws (
    1: exceptions.SecurityException ex,
    2: exceptions.TransactionException ex2);

  map<i64, map<string, set<data.TObject>>> selectKeysCriteriaTimestr(
    1: list<string> keys,
    2: data.TCriteria criteria,
    3: string timestamp,
    4: shared.AccessToken creds,
    5: shared.TransactionToken transaction,
    6: string environment)
  throws (
    1: exceptions.SecurityException ex,
    2: exceptions.TransactionException ex2,
    3: exceptions.ParseException ex3);

  map<i64, map<string, set<data.TObject>>> selectKeysCclTime(
    1: list<string> keys,
    2: string ccl,
    3: i64 timestamp,
    4: shared.AccessToken creds,
    5: shared.TransactionToken transaction,
    6: string environment)
  throws (
    1: exceptions.SecurityException ex,
    2: exceptions.TransactionException ex2,
    3: exceptions.ParseException ex3);

    map<i64, map<string, set<data.TObject>>> selectKeysCclTimestr(
    1: list<string> keys,
    2: string ccl,
    3: string timestamp,
    4: shared.AccessToken creds,
    5: shared.TransactionToken transaction,
    6: string environment)
  throws (
    1: exceptions.SecurityException ex,
    2: exceptions.TransactionException ex2,
    3: exceptions.ParseException ex3);

  data.TObject getKeyRecord(
    1: string key,
    2: i64 record,
    3: shared.AccessToken creds,
    4: shared.TransactionToken transaction,
    5: string environment)
  throws (
    1: exceptions.SecurityException ex,
    2: exceptions.TransactionException ex2);

  data.TObject getKeyRecordTime(
    1: string key,
    2: i64 record,
    3: i64 timestamp,
    4: shared.AccessToken creds,
    5: shared.TransactionToken transaction,
    6: string environment)
  throws (
    1: exceptions.SecurityException ex,
    2: exceptions.TransactionException ex2);

  data.TObject getKeyRecordTimestr(
    1: string key,
    2: i64 record,
    3: string timestamp,
    4: shared.AccessToken creds,
    5: shared.TransactionToken transaction,
    6: string environment)
  throws (
    1: exceptions.SecurityException ex,
    2: exceptions.TransactionException ex2,
    3: exceptions.ParseException ex3);

  map<string, data.TObject> getKeysRecord(
    1: list<string> keys,
    2: i64 record,
    3: shared.AccessToken creds,
    4: shared.TransactionToken transaction,
    5: string environment)
  throws (
    1: exceptions.SecurityException ex,
    2: exceptions.TransactionException ex2);

  map<string, data.TObject> getKeysRecordTime(
    1: list<string> keys,
    2: i64 record,
    3: i64 timestamp,
    4: shared.AccessToken creds,
    5: shared.TransactionToken transaction,
    6: string environment)
  throws (
    1: exceptions.SecurityException ex,
    2: exceptions.TransactionException ex2);

  map<string, data.TObject> getKeysRecordTimestr(
    1: list<string> keys,
    2: i64 record,
    3: string timestamp,
    4: shared.AccessToken creds,
    5: shared.TransactionToken transaction,
    6: string environment)
  throws (
    1: exceptions.SecurityException ex,
    2: exceptions.TransactionException ex2,
    3: exceptions.ParseException ex3);

  map<i64, map<string, data.TObject>> getKeysRecords(
    1: list<string> keys,
    2: list<i64> records,
    3: shared.AccessToken creds,
    4: shared.TransactionToken transaction,
    5: string environment)
  throws (
    1: exceptions.SecurityException ex,
    2: exceptions.TransactionException ex2);

  map<i64, data.TObject> getKeyRecords(
    1: string key,
    2: list<i64> records,
    3: shared.AccessToken creds,
    4: shared.TransactionToken transaction,
    5: string environment)
  throws (
    1: exceptions.SecurityException ex,
    2: exceptions.TransactionException ex2);

  map<i64, data.TObject> getKeyRecordsTime(
    1: string key,
    2: list<i64> records,
    3: i64 timestamp,
    4: shared.AccessToken creds,
    5: shared.TransactionToken transaction,
    6: string environment)
  throws (
    1: exceptions.SecurityException ex,
    2: exceptions.TransactionException ex2);

  map<i64, data.TObject> getKeyRecordsTimestr(
    1: string key,
    2: list<i64> records,
    3: string timestamp,
    4: shared.AccessToken creds,
    5: shared.TransactionToken transaction,
    6: string environment)
  throws (
    1: exceptions.SecurityException ex,
    2: exceptions.TransactionException ex2,
    3: exceptions.ParseException ex3);

  map<i64, map<string, data.TObject>> getKeysRecordsTime(
    1: list<string> keys,
    2: list<i64> records,
    3: i64 timestamp,
    4: shared.AccessToken creds,
    5: shared.TransactionToken transaction,
    6: string environment)
  throws (
    1: exceptions.SecurityException ex,
    2: exceptions.TransactionException ex2);

  map<i64, map<string, data.TObject>> getKeysRecordsTimestr(
    1: list<string> keys,
    2: list<i64> records,
    3: string timestamp,
    4: shared.AccessToken creds,
    5: shared.TransactionToken transaction,
    6: string environment)
  throws (
    1: exceptions.SecurityException ex,
    2: exceptions.TransactionException ex2,
    3: exceptions.ParseException ex3);

  map<i64, data.TObject> getKeyCriteria(
    1: string key,
    2: data.TCriteria criteria,
    3: shared.AccessToken creds,
    4: shared.TransactionToken transaction,
    5: string environment)
  throws (
    1: exceptions.SecurityException ex,
    2: exceptions.TransactionException ex2);

  map<i64, map<string, data.TObject>> getCriteria(
    1: data.TCriteria criteria,
    2: shared.AccessToken creds,
    3: shared.TransactionToken transaction,
    4: string environment)
  throws (
    1: exceptions.SecurityException ex,
    2: exceptions.TransactionException ex2);

  map<i64, map<string, data.TObject>> getCcl(
    1: string ccl,
    2: shared.AccessToken creds,
    3: shared.TransactionToken transaction,
    4: string environment)
  throws (
    1: exceptions.SecurityException ex,
    2: exceptions.TransactionException ex2,
    3: exceptions.ParseException ex3);

    map<i64, map<string, data.TObject>> getCriteriaTime(
    1: data.TCriteria criteria,
    2: i64 timestamp
    3: shared.AccessToken creds,
    4: shared.TransactionToken transaction,
    5: string environment)
  throws (
    1: exceptions.SecurityException ex,
    2: exceptions.TransactionException ex2);

  map<i64, map<string, data.TObject>> getCriteriaTimestr(
    1: data.TCriteria criteria,
    2: string timestamp
    3: shared.AccessToken creds,
    4: shared.TransactionToken transaction,
    5: string environment)
  throws (
    1: exceptions.SecurityException ex,
    2: exceptions.TransactionException ex2,
    3: exceptions.ParseException ex3);

  map<i64, map<string, data.TObject>> getCclTime(
    1: string ccl,
    2: i64 timestamp
    3: shared.AccessToken creds,
    4: shared.TransactionToken transaction,
    5: string environment)
  throws (
    1: exceptions.SecurityException ex,
    2: exceptions.TransactionException ex2,
    3: exceptions.ParseException ex3);

    map<i64, map<string, data.TObject>> getCclTimestr(
    1: string ccl,
    2: string timestamp
    3: shared.AccessToken creds,
    4: shared.TransactionToken transaction,
    5: string environment)
  throws (
    1: exceptions.SecurityException ex,
    2: exceptions.TransactionException ex2,
    3: exceptions.ParseException ex3);

  map<i64, data.TObject> getKeyCcl(
    1: string key,
    2: string ccl,
    3: shared.AccessToken creds,
    4: shared.TransactionToken transaction,
    5: string environment)
  throws (
    1: exceptions.SecurityException ex,
    2: exceptions.TransactionException ex2,
    3: exceptions.ParseException ex3);

  map<i64, data.TObject> getKeyCriteriaTime(
    1: string key,
    2: data.TCriteria criteria,
    3: i64 timestamp
    4: shared.AccessToken creds,
    5: shared.TransactionToken transaction,
    6: string environment)
  throws (
    1: exceptions.SecurityException ex,
    2: exceptions.TransactionException ex2);

  map<i64, data.TObject> getKeyCriteriaTimestr(
    1: string key,
    2: data.TCriteria criteria,
    3: string timestamp
    4: shared.AccessToken creds,
    5: shared.TransactionToken transaction,
    6: string environment)
  throws (
    1: exceptions.SecurityException ex,
    2: exceptions.TransactionException ex2,
    3: exceptions.ParseException ex3);

  map<i64, data.TObject> getKeyCclTime(
    1: string key,
    2: string ccl,
    3: i64 timestamp
    4: shared.AccessToken creds,
    5: shared.TransactionToken transaction,
    6: string environment)
  throws (
    1: exceptions.SecurityException ex,
    2: exceptions.TransactionException ex2,
    3: exceptions.ParseException ex3);

    map<i64, data.TObject> getKeyCclTimestr(
    1: string key,
    2: string ccl,
    3: string timestamp
    4: shared.AccessToken creds,
    5: shared.TransactionToken transaction,
    6: string environment)
  throws (
    1: exceptions.SecurityException ex,
    2: exceptions.TransactionException ex2,
    3: exceptions.ParseException ex3);

  map<i64, map<string, data.TObject>> getKeysCriteria(
    1: list<string> keys,
    2: data.TCriteria criteria,
    3: shared.AccessToken creds,
    4: shared.TransactionToken transaction,
    5: string environment)
  throws (
    1: exceptions.SecurityException ex,
    2: exceptions.TransactionException ex2);

  map<i64, map<string, data.TObject>> getKeysCcl(
    1: list<string> keys,
    2: string ccl,
    3: shared.AccessToken creds,
    4: shared.TransactionToken transaction,
    5: string environment)
  throws (
    1: exceptions.SecurityException ex,
    2: exceptions.TransactionException ex2,
    3: exceptions.ParseException ex3);

  map<i64, map<string, data.TObject>> getKeysCriteriaTime(
    1: list<string> keys,
    2: data.TCriteria criteria,
    3: i64 timestamp,
    4: shared.AccessToken creds,
    5: shared.TransactionToken transaction,
    6: string environment)
  throws (
    1: exceptions.SecurityException ex,
    2: exceptions.TransactionException ex2);

  map<i64, map<string, data.TObject>> getKeysCriteriaTimestr(
    1: list<string> keys,
    2: data.TCriteria criteria,
    3: string timestamp,
    4: shared.AccessToken creds,
    5: shared.TransactionToken transaction,
    6: string environment)
  throws (
    1: exceptions.SecurityException ex,
    2: exceptions.TransactionException ex2,
    3: exceptions.ParseException ex3);

  map<i64, map<string, data.TObject>> getKeysCclTime(
    1: list<string> keys,
    2: string ccl,
    3: i64 timestamp,
    4: shared.AccessToken creds,
    5: shared.TransactionToken transaction,
    6: string environment)
  throws (
    1: exceptions.SecurityException ex,
    2: exceptions.TransactionException ex2,
    3: exceptions.ParseException ex3);

    map<i64, map<string, data.TObject>> getKeysCclTimestr(
    1: list<string> keys,
    2: string ccl,
    3: string timestamp,
    4: shared.AccessToken creds,
    5: shared.TransactionToken transaction,
    6: string environment)
  throws (
    1: exceptions.SecurityException ex,
    2: exceptions.TransactionException ex2,
    3: exceptions.ParseException ex3);

  bool verifyKeyValueRecord(
    1: string key,
    2: data.TObject value,
    3: i64 record,
    4: shared.AccessToken creds,
    5: shared.TransactionToken transaction,
    6: string environment)
  throws (
    1: exceptions.SecurityException ex,
    2: exceptions.TransactionException ex2);

  bool verifyKeyValueRecordTime(
    1: string key,
    2: data.TObject value,
    3: i64 record,
    4: i64 timestamp,
    5: shared.AccessToken creds,
    6: shared.TransactionToken transaction,
    7: string environment)
  throws (
    1: exceptions.SecurityException ex,
    2: exceptions.TransactionException ex2);

  bool verifyKeyValueRecordTimestr(
    1: string key,
    2: data.TObject value,
    3: i64 record,
    4: string timestamp,
    5: shared.AccessToken creds,
    6: shared.TransactionToken transaction,
    7: string environment)
  throws (
    1: exceptions.SecurityException ex,
    2: exceptions.TransactionException ex2,
    3: exceptions.ParseException ex3);

  string jsonifyRecords(
    1: list<i64> records,
    2: bool identifier,
    3: shared.AccessToken creds,
    4: shared.TransactionToken transaction,
    5: string environment)
  throws (
    1: exceptions.SecurityException ex,
    2: exceptions.TransactionException ex2);

  string jsonifyRecordsTime(
    1: list<i64> records,
    2: i64 timestamp
    3: bool identifier,
    4: shared.AccessToken creds,
    5: shared.TransactionToken transaction,
    6: string environment)
  throws (
    1: exceptions.SecurityException ex,
    2: exceptions.TransactionException ex2);

  string jsonifyRecordsTimestr(
    1: list<i64> records,
    2: string timestamp
    3: bool identifier,
    4: shared.AccessToken creds,
    5: shared.TransactionToken transaction,
    6: string environment)
  throws (
    1: exceptions.SecurityException ex,
    2: exceptions.TransactionException ex2,
    3: exceptions.ParseException ex3);

  # ~~~~~~~~~~~~~~~~~~~~~~~~~~~~~~~
  # ~~~~~~~~ Query Methods ~~~~~~~~
  # ~~~~~~~~~~~~~~~~~~~~~~~~~~~~~~~

  set<i64> findCriteria(
    1: data.TCriteria criteria,
    2: shared.AccessToken creds,
    3: shared.TransactionToken transaction,
    4: string environment)
  throws (
    1: exceptions.SecurityException ex,
    2: exceptions.TransactionException ex2);

  set<i64> findCcl(
    1: string ccl,
    2: shared.AccessToken creds,
    3: shared.TransactionToken transaction,
    4: string environment)
  throws (
    1: exceptions.SecurityException ex,
    2: exceptions.TransactionException ex2,
    3: exceptions.ParseException ex3);

  set<i64> findKeyOperatorValues(
    1: string key,
    2: shared.Operator operator,
    3: list<data.TObject> values
    4: shared.AccessToken creds,
    5: shared.TransactionToken transaction,
    6: string environment)
  throws (
    1: exceptions.SecurityException ex,
    2: exceptions.TransactionException ex2);

  set<i64> findKeyOperatorValuesTime(
    1: string key,
    2: shared.Operator operator,
    3: list<data.TObject> values
    4: i64 timestamp,
    5: shared.AccessToken creds,
    6: shared.TransactionToken transaction,
    7: string environment)
  throws (
    1: exceptions.SecurityException ex,
    2: exceptions.TransactionException ex2);

  set<i64> findKeyOperatorValuesTimestr(
    1: string key,
    2: shared.Operator operator,
    3: list<data.TObject> values
    4: string timestamp,
    5: shared.AccessToken creds,
    6: shared.TransactionToken transaction,
    7: string environment)
  throws (
    1: exceptions.SecurityException ex,
    2: exceptions.TransactionException ex2,
    3: exceptions.ParseException ex3);

  set<i64> findKeyOperatorstrValues(
    1: string key,
    2: string operator,
    3: list<data.TObject> values
    4: shared.AccessToken creds,
    5: shared.TransactionToken transaction,
    6: string environment)
  throws (
    1: exceptions.SecurityException ex,
    2: exceptions.TransactionException ex2,
    3: exceptions.ParseException ex3);

  set<i64> findKeyOperatorstrValuesTime(
    1: string key,
    2: string operator,
    3: list<data.TObject> values
    4: i64 timestamp,
    5: shared.AccessToken creds,
    6: shared.TransactionToken transaction,
    7: string environment)
  throws (
    1: exceptions.SecurityException ex,
    2: exceptions.TransactionException ex2,
    3: exceptions.ParseException ex3);

  set<i64> findKeyOperatorstrValuesTimestr(
    1: string key,
    2: string operator,
    3: list<data.TObject> values
    4: string timestamp,
    5: shared.AccessToken creds,
    6: shared.TransactionToken transaction,
    7: string environment)
  throws (
    1: exceptions.SecurityException ex,
    2: exceptions.TransactionException ex2,
    3: exceptions.ParseException ex3);

  set<i64> search(
    1: string key,
    2: string query,
    3: shared.AccessToken creds,
    4: shared.TransactionToken transaction,
    5: string environment)
  throws (
    1: exceptions.SecurityException ex,
    2: exceptions.TransactionException ex2);

  # ~~~~~~~~~~~~~~~~~~~~~~~~~~~~~~~~~
  # ~~~~~~~~ Version Control ~~~~~~~~
  # ~~~~~~~~~~~~~~~~~~~~~~~~~~~~~~~~~

  void revertKeysRecordsTime(
    1: list<string> keys,
    2: list<i64> records,
    3: i64 timestamp
    4: shared.AccessToken creds,
    5: shared.TransactionToken transaction,
    6: string environment)
  throws (
    1: exceptions.SecurityException ex,
    2: exceptions.TransactionException ex2);

  void revertKeysRecordsTimestr(
    1: list<string> keys,
    2: list<i64> records,
    3: string timestamp
    4: shared.AccessToken creds,
    5: shared.TransactionToken transaction,
    6: string environment)
  throws (
    1: exceptions.SecurityException ex,
    2: exceptions.TransactionException ex2,
    3: exceptions.ParseException ex3);

  void revertKeysRecordTime(
    1: list<string> keys,
    2: i64 record,
    3: i64 timestamp,
    4: shared.AccessToken creds,
    5: shared.TransactionToken transaction,
    6: string environment)
  throws (
    1: exceptions.SecurityException ex,
    2: exceptions.TransactionException ex2);

  void revertKeysRecordTimestr(
    1: list<string> keys,
    2: i64 record,
    3: string timestamp,
    4: shared.AccessToken creds,
    5: shared.TransactionToken transaction,
    6: string environment)
  throws (
    1: exceptions.SecurityException ex,
    2: exceptions.TransactionException ex2,
    3: exceptions.ParseException ex3);

  void revertKeyRecordsTime(
    1: string key,
    2: list<i64> records,
    3: i64 timestamp
    4: shared.AccessToken creds,
    5: shared.TransactionToken transaction,
    6: string environment)
  throws (
    1: exceptions.SecurityException ex,
    2: exceptions.TransactionException ex2);

  void revertKeyRecordsTimestr(
    1: string key,
    2: list<i64> records,
    3: string timestamp
    4: shared.AccessToken creds,
    5: shared.TransactionToken transaction,
    6: string environment)
  throws (
    1: exceptions.SecurityException ex,
    2: exceptions.TransactionException ex2,
    3: exceptions.ParseException ex3);

  void revertKeyRecordTime(
    1: string key,
    2: i64 record,
    3: i64 timestamp
    4: shared.AccessToken creds,
    5: shared.TransactionToken transaction,
    6: string environment)
  throws (
    1: exceptions.SecurityException ex,
    2: exceptions.TransactionException ex2);

  void revertKeyRecordTimestr(
    1: string key,
    2: i64 record,
    3: string timestamp
    4: shared.AccessToken creds,
    5: shared.TransactionToken transaction,
    6: string environment)
  throws (
    1: exceptions.SecurityException ex,
    2: exceptions.TransactionException ex2,
    3: exceptions.ParseException ex3);

  # ~~~~~~~~~~~~~~~~~~~~~~~~
  # ~~~~~~~~ Status ~~~~~~~~
  # ~~~~~~~~~~~~~~~~~~~~~~~~

  map<i64, bool> pingRecords(
    1: list<i64> records,
    2: shared.AccessToken creds,
    3: shared.TransactionToken transaction,
    4: string environment)
  throws (
    1: exceptions.SecurityException ex,
    2: exceptions.TransactionException ex2);

  bool pingRecord(
    1: i64 record,
    2: shared.AccessToken creds,
    3: shared.TransactionToken transaction,
    4: string environment)
  throws (
    1: exceptions.SecurityException ex,
    2: exceptions.TransactionException ex2);

  # ~~~~~~~~~~~~~~~~~~~~~~~~~~~~~~~~~~~
  # ~~~~~~~~ Atomic Operations ~~~~~~~~
  # ~~~~~~~~~~~~~~~~~~~~~~~~~~~~~~~~~~~

  bool verifyAndSwap(
    1: string key,
    2: data.TObject expected,
    3: i64 record,
    4: data.TObject replacement,
    5: shared.AccessToken creds,
    6: shared.TransactionToken transaction,
    7: string environment)
  throws (
    1: exceptions.SecurityException ex,
    2: exceptions.TransactionException ex2);

  void verifyOrSet(
    1: string key,
    2: data.TObject value,
    3: i64 record,
    4: shared.AccessToken creds,
    5: shared.TransactionToken transaction,
    6: string environment)
  throws (
    1: exceptions.SecurityException ex,
    2: exceptions.TransactionException ex2,
    3: exceptions.InvalidArgumentException ex3);

  i64 findOrAddKeyValue(
    1: string key,
    2: data.TObject value,
    3: shared.AccessToken creds,
    4: shared.TransactionToken transaction,
    5: string environment)
  throws (
    1: exceptions.SecurityException ex,
    2: exceptions.TransactionException ex2,
    3: exceptions.DuplicateEntryException ex3,
    4: exceptions.InvalidArgumentException ex4);

  i64 findOrInsertCriteriaJson(
    1: data.TCriteria criteria,
    2: string json,
    3: shared.AccessToken creds,
    4: shared.TransactionToken transaction,
    5: string environment)
  throws (
    1: exceptions.SecurityException ex,
    2: exceptions.TransactionException ex2,
    3: exceptions.DuplicateEntryException ex3);

  i64 findOrInsertCclJson(
    1: string ccl,
    2: string json,
    3: shared.AccessToken creds,
    4: shared.TransactionToken transaction,
    5: string environment)
  throws (
    1: exceptions.SecurityException ex,
    2: exceptions.TransactionException ex2,
    3: exceptions.ParseException ex3,
    4: exceptions.DuplicateEntryException ex4);

  data.TObject sumKeyRecord(
    1: string key,
    2: i64 record,
    3: shared.AccessToken creds,
    4: shared.TransactionToken transaction,
    5: string environment)
  throws (
    1: exceptions.SecurityException ex,
    2: exceptions.TransactionException ex2);

  data.TObject sumKeyRecordTime(
<<<<<<< HEAD
    1: string key,
    2: i64 record,
=======
    1: string key,
    2: i64 record,
    3: i64 timestamp,
    4: shared.AccessToken creds,
    5: shared.TransactionToken transaction,
    6: string environment)
  throws (
    1: exceptions.SecurityException ex,
    2: exceptions.TransactionException ex2);

  data.TObject sumKeyRecordTimestr(
    1: string key,
    2: i64 record,
    3: string timestamp,
    4: shared.AccessToken creds,
    5: shared.TransactionToken transaction,
    6: string environment)
  throws (
    1: exceptions.SecurityException ex,
    2: exceptions.TransactionException ex2,
    3: exceptions.ParseException ex3);

  data.TObject sumKeyRecords(
    1: string key,
    2: list<i64> records,
    3: shared.AccessToken creds,
    4: shared.TransactionToken transaction,
    5: string environment)
  throws (
    1: exceptions.SecurityException ex,
    2: exceptions.TransactionException ex2);

  data.TObject sumKeyRecordsTime(
    1: string key,
    2: list<i64> records,
    3: i64 timestamp,
    4: shared.AccessToken creds,
    5: shared.TransactionToken transaction,
    6: string environment)
  throws (
    1: exceptions.SecurityException ex,
    2: exceptions.TransactionException ex2);

  data.TObject sumKeyRecordsTimestr(
    1: string key,
    2: list<i64> records,
    3: string timestamp,
    4: shared.AccessToken creds,
    5: shared.TransactionToken transaction,
    6: string environment)
  throws (
    1: exceptions.SecurityException ex,
    2: exceptions.TransactionException ex2,
    3: exceptions.ParseException ex3);

  data.TObject sumKey(
    1: string key,
    2: shared.AccessToken creds,
    3: shared.TransactionToken transaction,
    4: string environment)
  throws (
    1: exceptions.SecurityException ex,
    2: exceptions.TransactionException ex2);

  data.TObject sumKeyTime(
    1: string key,
    2: i64 timestamp,
    3: shared.AccessToken creds,
    4: shared.TransactionToken transaction,
    5: string environment)
  throws (
    1: exceptions.SecurityException ex,
    2: exceptions.TransactionException ex2);

  data.TObject sumKeyTimestr(
    1: string key,
    2: string timestamp,
    3: shared.AccessToken creds,
    4: shared.TransactionToken transaction,
    5: string environment)
  throws (
    1: exceptions.SecurityException ex,
    2: exceptions.TransactionException ex2,
    3: exceptions.ParseException ex3);

  data.TObject sumKeyCriteria(
    1: string key,
    2: data.TCriteria criteria,
    3: shared.AccessToken creds,
    4: shared.TransactionToken transaction,
    5: string environment)
  throws (
    1: exceptions.SecurityException ex,
    2: exceptions.TransactionException ex2);

  data.TObject sumKeyCriteriaTime(
    1: string key,
    2: data.TCriteria criteria,
    3: i64 timestamp,
    4: shared.AccessToken creds,
    5: shared.TransactionToken transaction,
    6: string environment)
  throws (
    1: exceptions.SecurityException ex,
    2: exceptions.TransactionException ex2);

  data.TObject sumKeyCriteriaTimestr(
    1: string key,
    2: data.TCriteria criteria,
    3: string timestamp,
    4: shared.AccessToken creds,
    5: shared.TransactionToken transaction,
    6: string environment)
  throws (
    1: exceptions.SecurityException ex,
    2: exceptions.TransactionException ex2,
    3: exceptions.ParseException ex3);

  data.TObject sumKeyCcl(
    1: string key,
    2: string ccl,
    3: shared.AccessToken creds,
    4: shared.TransactionToken transaction,
    5: string environment)
  throws (
    1: exceptions.SecurityException ex,
    2: exceptions.TransactionException ex2,
    3: exceptions.ParseException ex3);

  data.TObject sumKeyCclTime(
    1: string key,
    2: string ccl,
    3: i64 timestamp,
    4: shared.AccessToken creds,
    5: shared.TransactionToken transaction,
    6: string environment)
  throws (
    1: exceptions.SecurityException ex,
    2: exceptions.TransactionException ex2,
    3: exceptions.ParseException ex3);

  data.TObject sumKeyCclTimestr(
    1: string key,
    2: string ccl,
    3: string timestamp,
    4: shared.AccessToken creds,
    5: shared.TransactionToken transaction,
    6: string environment)
  throws (
    1: exceptions.SecurityException ex,
    2: exceptions.TransactionException ex2,
    3: exceptions.ParseException ex3);

  data.TObject averageKeyRecord(
    1: string key,
    2: i64 record,
    3: shared.AccessToken creds,
    4: shared.TransactionToken transaction,
    5: string environment)
  throws (
    1: exceptions.SecurityException ex,
    2: exceptions.TransactionException ex2);

  data.TObject averageKeyRecordTime(
    1: string key,
    2: i64 record,
    3: i64 timestamp,
    4: shared.AccessToken creds,
    5: shared.TransactionToken transaction,
    6: string environment)
  throws (
    1: exceptions.SecurityException ex,
    2: exceptions.TransactionException ex2);

  data.TObject averageKeyRecordTimestr(
    1: string key,
    2: i64 record,
    3: string timestamp,
    4: shared.AccessToken creds,
    5: shared.TransactionToken transaction,
    6: string environment)
  throws (
    1: exceptions.SecurityException ex,
    2: exceptions.TransactionException ex2,
    3: exceptions.ParseException ex3);

  data.TObject averageKeyRecords(
    1: string key,
    2: list<i64> records,
    3: shared.AccessToken creds,
    4: shared.TransactionToken transaction,
    5: string environment)
  throws (
    1: exceptions.SecurityException ex,
    2: exceptions.TransactionException ex2);

  data.TObject averageKeyRecordsTime(
    1: string key,
    2: list<i64> records,
    3: i64 timestamp,
    4: shared.AccessToken creds,
    5: shared.TransactionToken transaction,
    6: string environment)
  throws (
    1: exceptions.SecurityException ex,
    2: exceptions.TransactionException ex2);

  data.TObject averageKeyRecordsTimestr(
    1: string key,
    2: list<i64> records,
    3: string timestamp,
    4: shared.AccessToken creds,
    5: shared.TransactionToken transaction,
    6: string environment)
  throws (
    1: exceptions.SecurityException ex,
    2: exceptions.TransactionException ex2,
    3: exceptions.ParseException ex3);

  data.TObject averageKey(
    1: string key,
    2: shared.AccessToken creds,
    3: shared.TransactionToken transaction,
    4: string environment)
  throws (
    1: exceptions.SecurityException ex,
    2: exceptions.TransactionException ex2);

  data.TObject averageKeyTime(
    1: string key,
    2: i64 timestamp,
    3: shared.AccessToken creds,
    4: shared.TransactionToken transaction,
    5: string environment)
  throws (
    1: exceptions.SecurityException ex,
    2: exceptions.TransactionException ex2);

  data.TObject averageKeyTimestr(
    1: string key,
    2: string timestamp,
    3: shared.AccessToken creds,
    4: shared.TransactionToken transaction,
    5: string environment)
  throws (
    1: exceptions.SecurityException ex,
    2: exceptions.TransactionException ex2,
    3: exceptions.ParseException ex3);

  data.TObject averageKeyCriteria(
    1: string key,
    2: data.TCriteria criteria,
    3: shared.AccessToken creds,
    4: shared.TransactionToken transaction,
    5: string environment)
  throws (
    1: exceptions.SecurityException ex,
    2: exceptions.TransactionException ex2);

  data.TObject averageKeyCriteriaTime(
    1: string key,
    2: data.TCriteria criteria,
    3: i64 timestamp,
    4: shared.AccessToken creds,
    5: shared.TransactionToken transaction,
    6: string environment)
  throws (
    1: exceptions.SecurityException ex,
    2: exceptions.TransactionException ex2);

  data.TObject averageKeyCriteriaTimestr(
    1: string key,
    2: data.TCriteria criteria,
    3: string timestamp,
    4: shared.AccessToken creds,
    5: shared.TransactionToken transaction,
    6: string environment)
  throws (
    1: exceptions.SecurityException ex,
    2: exceptions.TransactionException ex2,
    3: exceptions.ParseException ex3);

  data.TObject averageKeyCcl(
    1: string key,
    2: string ccl,
    3: shared.AccessToken creds,
    4: shared.TransactionToken transaction,
    5: string environment)
  throws (
    1: exceptions.SecurityException ex,
    2: exceptions.TransactionException ex2,
    3: exceptions.ParseException ex3);

  data.TObject averageKeyCclTime(
    1: string key,
    2: string ccl,
    3: i64 timestamp,
    4: shared.AccessToken creds,
    5: shared.TransactionToken transaction,
    6: string environment)
  throws (
    1: exceptions.SecurityException ex,
    2: exceptions.TransactionException ex2,
    3: exceptions.ParseException ex3);

  data.TObject averageKeyCclTimestr(
    1: string key,
    2: string ccl,
    3: string timestamp,
    4: shared.AccessToken creds,
    5: shared.TransactionToken transaction,
    6: string environment)
  throws (
    1: exceptions.SecurityException ex,
    2: exceptions.TransactionException ex2,
    3: exceptions.ParseException ex3);

  i64 countKeyRecord(
    1: string key,
    2: i64 record,
    3: shared.AccessToken creds,
    4: shared.TransactionToken transaction,
    5: string environment)
  throws (
    1: exceptions.SecurityException ex,
    2: exceptions.TransactionException ex2);

  i64 countKeyRecordTime(
    1: string key,
    2: i64 record,
    3: i64 timestamp,
    4: shared.AccessToken creds,
    5: shared.TransactionToken transaction,
    6: string environment)
  throws (
    1: exceptions.SecurityException ex,
    2: exceptions.TransactionException ex2);

  i64 countKeyRecordTimestr(
    1: string key,
    2: i64 record,
    3: string timestamp,
    4: shared.AccessToken creds,
    5: shared.TransactionToken transaction,
    6: string environment)
  throws (
    1: exceptions.SecurityException ex,
    2: exceptions.TransactionException ex2,
    3: exceptions.ParseException ex3);

  i64 countKeyRecords(
    1: string key,
    2: list<i64> records,
    3: shared.AccessToken creds,
    4: shared.TransactionToken transaction,
    5: string environment)
  throws (
    1: exceptions.SecurityException ex,
    2: exceptions.TransactionException ex2);

  i64 countKeyRecordsTime(
    1: string key,
    2: list<i64> records,
    3: i64 timestamp,
    4: shared.AccessToken creds,
    5: shared.TransactionToken transaction,
    6: string environment)
  throws (
    1: exceptions.SecurityException ex,
    2: exceptions.TransactionException ex2);

   i64 countKeyRecordsTimestr(
    1: string key,
    2: list<i64> records,
    3: string timestamp,
    4: shared.AccessToken creds,
    5: shared.TransactionToken transaction,
    6: string environment)
  throws (
    1: exceptions.SecurityException ex,
    2: exceptions.TransactionException ex2,
    3: exceptions.ParseException ex3);

  i64 countKey(
    1: string key,
    2: shared.AccessToken creds,
    3: shared.TransactionToken transaction,
    4: string environment)
  throws (
    1: exceptions.SecurityException ex,
    2: exceptions.TransactionException ex2);

  i64 countKeyTime(
    1: string key,
    2: i64 timestamp,
    3: shared.AccessToken creds,
    4: shared.TransactionToken transaction,
    5: string environment)
  throws (
    1: exceptions.SecurityException ex,
    2: exceptions.TransactionException ex2);

  i64 countKeyTimestr(
    1: string key,
    2: string timestamp,
    3: shared.AccessToken creds,
    4: shared.TransactionToken transaction,
    5: string environment)
  throws (
    1: exceptions.SecurityException ex,
    2: exceptions.TransactionException ex2,
    3: exceptions.ParseException ex3);

  i64 countKeyCriteria(
    1: string key,
    2: data.TCriteria criteria,
    3: shared.AccessToken creds,
    4: shared.TransactionToken transaction,
    5: string environment)
  throws (
    1: exceptions.SecurityException ex,
    2: exceptions.TransactionException ex2);

  i64 countKeyCriteriaTime(
    1: string key,
    2: data.TCriteria criteria,
    3: i64 timestamp,
    4: shared.AccessToken creds,
    5: shared.TransactionToken transaction,
    6: string environment)
  throws (
    1: exceptions.SecurityException ex,
    2: exceptions.TransactionException ex2,
    3: exceptions.ParseException ex3);

  i64 countKeyCriteriaTimestr(
    1: string key,
    2: data.TCriteria criteria,
    3: string timestamp,
    4: shared.AccessToken creds,
    5: shared.TransactionToken transaction,
    6: string environment)
  throws (
    1: exceptions.SecurityException ex,
    2: exceptions.TransactionException ex2,
    3: exceptions.ParseException ex3);

  i64 countKeyCcl(
    1: string key,
    2: string ccl,
    3: shared.AccessToken creds,
    4: shared.TransactionToken transaction,
    5: string environment)
  throws (
    1: exceptions.SecurityException ex,
    2: exceptions.TransactionException ex2,
    3: exceptions.ParseException ex3);

  i64 countKeyCclTime(
    1: string key,
    2: string ccl,
>>>>>>> 975d626f
    3: i64 timestamp,
    4: shared.AccessToken creds,
    5: shared.TransactionToken transaction,
    6: string environment)
<<<<<<< HEAD
=======
  throws (
    1: exceptions.SecurityException ex,
    2: exceptions.TransactionException ex2,
    3: exceptions.ParseException ex3);

  i64 countKeyCclTimestr(
    1: string key,
    2: string ccl,
    3: string timestamp,
    4: shared.AccessToken creds,
    5: shared.TransactionToken transaction,
    6: string environment)
  throws (
    1: exceptions.SecurityException ex,
    2: exceptions.TransactionException ex2,
    3: exceptions.ParseException ex3);

  data.TObject maxKeyRecord(
    1: string key,
    2: i64 record,
    3: shared.AccessToken creds,
    4: shared.TransactionToken transaction,
    5: string environment)
>>>>>>> 975d626f
  throws (
    1: exceptions.SecurityException ex,
    2: exceptions.TransactionException ex2);

<<<<<<< HEAD
  data.TObject sumKeyRecordTimestr(
=======
  data.TObject maxKeyRecordTime(
>>>>>>> 975d626f
    1: string key,
    2: i64 record,
    3: string timestamp,
    4: shared.AccessToken creds,
    5: shared.TransactionToken transaction,
    6: string environment)
  throws (
    1: exceptions.SecurityException ex,
    2: exceptions.TransactionException ex2,
    3: exceptions.ParseException ex3);

  data.TObject maxKeyRecordTimestr(
    1: string key,
    2: i64 record,
    3: string timestamp,
    4: shared.AccessToken creds,
    5: shared.TransactionToken transaction,
    6: string environment)
  throws (
    1: exceptions.SecurityException ex,
    2: exceptions.TransactionException ex2,
    3: exceptions.ParseException ex3);

  data.TObject maxKeyRecords(
    1: string key,
    2: list<i64> records,
    3: shared.AccessToken creds,
    4: shared.TransactionToken transaction,
    5: string environment)
  throws (
    1: exceptions.SecurityException ex,
    2: exceptions.TransactionException ex2);

  data.TObject maxKeyRecordsTime(
    1: string key,
    2: list<i64> records,
    3: i64 timestamp,
    4: shared.AccessToken creds,
    5: shared.TransactionToken transaction,
    6: string environment)
  throws (
    1: exceptions.SecurityException ex,
    2: exceptions.TransactionException ex2);

<<<<<<< HEAD
  data.TObject sumKeyRecordsTimestr(
=======
   data.TObject maxKeyRecordsTimestr(
    1: string key,
    2: list<i64> records,
    3: string timestamp,
    4: shared.AccessToken creds,
    5: shared.TransactionToken transaction,
    6: string environment)
  throws (
    1: exceptions.SecurityException ex,
    2: exceptions.TransactionException ex2,
    3: exceptions.ParseException ex3);

  data.TObject maxKeyCriteria(
>>>>>>> 975d626f
    1: string key,
    2: list<i64> records,
    3: string timestamp,
    4: shared.AccessToken creds,
    5: shared.TransactionToken transaction,
    6: string environment)
  throws (
    1: exceptions.SecurityException ex,
    2: exceptions.TransactionException ex2,
    3: exceptions.ParseException ex3);

  data.TObject sumKey(
    1: string key,
    2: shared.AccessToken creds,
    3: shared.TransactionToken transaction,
    4: string environment)
  throws (
    1: exceptions.SecurityException ex,
    2: exceptions.TransactionException ex2);

  data.TObject sumKeyTime(
    1: string key,
    2: i64 timestamp,
    3: shared.AccessToken creds,
    4: shared.TransactionToken transaction,
    5: string environment)
  throws (
    1: exceptions.SecurityException ex,
    2: exceptions.TransactionException ex2);

<<<<<<< HEAD
  data.TObject sumKeyTimestr(
=======
  data.TObject maxKeyCriteriaTime(
    1: string key,
    2: data.TCriteria criteria,
    3: i64 timestamp,
    4: shared.AccessToken creds,
    5: shared.TransactionToken transaction,
    6: string environment)
  throws (
    1: exceptions.SecurityException ex,
    2: exceptions.TransactionException ex2);

  data.TObject maxKeyCriteriaTimestr(
    1: string key,
    2: data.TCriteria criteria,
    3: string timestamp,
    4: shared.AccessToken creds,
    5: shared.TransactionToken transaction,
    6: string environment)
  throws (
    1: exceptions.SecurityException ex,
    2: exceptions.TransactionException ex2,
    3: exceptions.ParseException ex3);

  data.TObject maxKeyCcl(
>>>>>>> 975d626f
    1: string key,
    2: string timestamp,
    3: shared.AccessToken creds,
    4: shared.TransactionToken transaction,
    5: string environment)
  throws (
    1: exceptions.SecurityException ex,
    2: exceptions.TransactionException ex2,
    3: exceptions.ParseException ex3);

<<<<<<< HEAD
  data.TObject sumKeyCriteria(
    1: string key,
    2: data.TCriteria criteria,
    3: shared.AccessToken creds,
    4: shared.TransactionToken transaction,
    5: string environment)
  throws (
    1: exceptions.SecurityException ex,
    2: exceptions.TransactionException ex2);

  data.TObject sumKeyCriteriaTime(
=======
  data.TObject maxKeyCclTime(
>>>>>>> 975d626f
    1: string key,
    2: string ccl,
    3: i64 timestamp,
    4: shared.AccessToken creds,
    5: shared.TransactionToken transaction,
    6: string environment)
  throws (
    1: exceptions.SecurityException ex,
    2: exceptions.TransactionException ex2,
    3: exceptions.ParseException ex3);

<<<<<<< HEAD
  data.TObject sumKeyCriteriaTimestr(
    1: string key,
    2: data.TCriteria criteria,
=======
  data.TObject maxKeyCclTimestr(
    1: string key,
    2: string ccl,
>>>>>>> 975d626f
    3: string timestamp,
    4: shared.AccessToken creds,
    5: shared.TransactionToken transaction,
    6: string environment)
  throws (
    1: exceptions.SecurityException ex,
    2: exceptions.TransactionException ex2,
    3: exceptions.ParseException ex3);

<<<<<<< HEAD
  data.TObject sumKeyCcl(
    1: string key,
    2: string ccl,
=======
  data.TObject maxKey(
    1: string key,
    2: shared.AccessToken creds,
    3: shared.TransactionToken transaction,
    4: string environment)
  throws (
    1: exceptions.SecurityException ex,
    2: exceptions.TransactionException ex2);

  data.TObject maxKeyTime(
    1: string key,
    2: i64 timestamp,
>>>>>>> 975d626f
    3: shared.AccessToken creds,
    4: shared.TransactionToken transaction,
    5: string environment)
  throws (
    1: exceptions.SecurityException ex,
    2: exceptions.TransactionException ex2,
    3: exceptions.ParseException ex3);

<<<<<<< HEAD
  data.TObject sumKeyCclTime(
    1: string key,
    2: string ccl,
    3: i64 timestamp,
    4: shared.AccessToken creds,
    5: shared.TransactionToken transaction,
    6: string environment)
=======
  data.TObject maxKeyTimestr(
    1: string key,
    2: string timestamp,
    3: shared.AccessToken creds,
    4: shared.TransactionToken transaction,
    5: string environment)
>>>>>>> 975d626f
  throws (
    1: exceptions.SecurityException ex,
    2: exceptions.TransactionException ex2,
    3: exceptions.ParseException ex3);

<<<<<<< HEAD
  data.TObject sumKeyCclTimestr(
    1: string key,
    2: string ccl,
    3: string timestamp,
    4: shared.AccessToken creds,
    5: shared.TransactionToken transaction,
    6: string environment)
  throws (
    1: exceptions.SecurityException ex,
    2: exceptions.TransactionException ex2,
    3: exceptions.ParseException ex3);

  data.TObject averageKeyRecord(
    1: string key,
=======
  data.TObject minKeyRecord(
    1: string key,
>>>>>>> 975d626f
    2: i64 record,
    3: shared.AccessToken creds,
    4: shared.TransactionToken transaction,
    5: string environment)
  throws (
    1: exceptions.SecurityException ex,
    2: exceptions.TransactionException ex2);

  data.TObject minKeyRecordTime(
    1: string key,
    2: i64 record,
    3: i64 timestamp,
    4: shared.AccessToken creds,
    5: shared.TransactionToken transaction,
    6: string environment)
  throws (
    1: exceptions.SecurityException ex,
    2: exceptions.TransactionException ex2);

<<<<<<< HEAD
  data.TObject averageKeyRecordTimestr(
    1: string key,
    2: i64 record,
    3: string timestamp,
    4: shared.AccessToken creds,
    5: shared.TransactionToken transaction,
    6: string environment)
  throws (
    1: exceptions.SecurityException ex,
    2: exceptions.TransactionException ex2,
    3: exceptions.ParseException ex3);

  data.TObject averageKeyRecords(
=======
  data.TObject minKeyRecordTimestr(
>>>>>>> 975d626f
    1: string key,
    2: i64 record,
    3: string timestamp,
    4: shared.AccessToken creds,
    5: shared.TransactionToken transaction,
    6: string environment)
  throws (
    1: exceptions.SecurityException ex,
    2: exceptions.TransactionException ex2,
    3: exceptions.ParseException ex3);

  data.TObject minKey(
    1: string key,
    2: shared.AccessToken creds,
    3: shared.TransactionToken transaction,
    4: string environment)
  throws (
    1: exceptions.SecurityException ex,
    2: exceptions.TransactionException ex2);

  data.TObject minKeyRecordsTime(
    1: string key,
    2: list<i64> records,
    3: i64 timestamp,
    4: shared.AccessToken creds,
    5: shared.TransactionToken transaction,
    6: string environment)
  throws (
    1: exceptions.SecurityException ex,
    2: exceptions.TransactionException ex2);

<<<<<<< HEAD
  data.TObject averageKeyRecordsTimestr(
=======
   data.TObject minKeyRecordsTimestr(
    1: string key,
    2: list<i64> records,
    3: string timestamp,
    4: shared.AccessToken creds,
    5: shared.TransactionToken transaction,
    6: string environment)
  throws (
    1: exceptions.SecurityException ex,
    2: exceptions.TransactionException ex2,
    3: exceptions.ParseException ex3);

  data.TObject minKeyCriteria(
>>>>>>> 975d626f
    1: string key,
    2: list<i64> records,
    3: string timestamp,
    4: shared.AccessToken creds,
    5: shared.TransactionToken transaction,
    6: string environment)
  throws (
    1: exceptions.SecurityException ex,
    2: exceptions.TransactionException ex2,
    3: exceptions.ParseException ex3);

  data.TObject averageKey(
    1: string key,
    2: shared.AccessToken creds,
    3: shared.TransactionToken transaction,
    4: string environment)
  throws (
    1: exceptions.SecurityException ex,
    2: exceptions.TransactionException ex2);

  data.TObject averageKeyTime(
    1: string key,
    2: i64 timestamp,
    3: shared.AccessToken creds,
    4: shared.TransactionToken transaction,
    5: string environment)
  throws (
    1: exceptions.SecurityException ex,
    2: exceptions.TransactionException ex2);

<<<<<<< HEAD
  data.TObject averageKeyTimestr(
=======
  data.TObject minKeyCriteriaTime(
    1: string key,
    2: data.TCriteria criteria,
    3: i64 timestamp,
    4: shared.AccessToken creds,
    5: shared.TransactionToken transaction,
    6: string environment)
  throws (
    1: exceptions.SecurityException ex,
    2: exceptions.TransactionException ex2);

  data.TObject minKeyCriteriaTimestr(
    1: string key,
    2: data.TCriteria criteria,
    3: string timestamp,
    4: shared.AccessToken creds,
    5: shared.TransactionToken transaction,
    6: string environment)
  throws (
    1: exceptions.SecurityException ex,
    2: exceptions.TransactionException ex2,
    3: exceptions.ParseException ex3);

  data.TObject minKeyCcl(
>>>>>>> 975d626f
    1: string key,
    2: string timestamp,
    3: shared.AccessToken creds,
    4: shared.TransactionToken transaction,
    5: string environment)
  throws (
    1: exceptions.SecurityException ex,
    2: exceptions.TransactionException ex2,
    3: exceptions.ParseException ex3);

<<<<<<< HEAD
  data.TObject averageKeyCriteria(
    1: string key,
    2: data.TCriteria criteria,
    3: shared.AccessToken creds,
    4: shared.TransactionToken transaction,
    5: string environment)
  throws (
    1: exceptions.SecurityException ex,
    2: exceptions.TransactionException ex2);

  data.TObject averageKeyCriteriaTime(
=======
  data.TObject minKeyCclTime(
>>>>>>> 975d626f
    1: string key,
    2: string ccl,
    3: i64 timestamp,
    4: shared.AccessToken creds,
    5: shared.TransactionToken transaction,
    6: string environment)
  throws (
    1: exceptions.SecurityException ex,
    2: exceptions.TransactionException ex2,
    3: exceptions.ParseException ex3);

<<<<<<< HEAD
  data.TObject averageKeyCriteriaTimestr(
    1: string key,
    2: data.TCriteria criteria,
    3: string timestamp,
    4: shared.AccessToken creds,
    5: shared.TransactionToken transaction,
    6: string environment)
  throws (
    1: exceptions.SecurityException ex,
    2: exceptions.TransactionException ex2,
    3: exceptions.ParseException ex3);

  data.TObject averageKeyCcl(
    1: string key,
    2: string ccl,
    3: shared.AccessToken creds,
    4: shared.TransactionToken transaction,
    5: string environment)
  throws (
    1: exceptions.SecurityException ex,
    2: exceptions.TransactionException ex2,
    3: exceptions.ParseException ex3);

  data.TObject averageKeyCclTime(
=======
  data.TObject minKeyCclTimestr(
>>>>>>> 975d626f
    1: string key,
    2: string ccl,
    3: string timestamp,
    4: shared.AccessToken creds,
    5: shared.TransactionToken transaction,
    6: string environment)
  throws (
    1: exceptions.SecurityException ex,
    2: exceptions.TransactionException ex2,
    3: exceptions.ParseException ex3)

    data.TObject minKeyTime(
      1: string key,
      2: i64 timestamp,
      3: shared.AccessToken creds,
      4: shared.TransactionToken transaction,
      5: string environment)
    throws (
      1: exceptions.SecurityException ex,
      2: exceptions.TransactionException ex2);

  data.TObject minKeyTimestr(
    1: string key,
    2: string timestamp,
    3: shared.AccessToken creds,
    4: shared.TransactionToken transaction,
    5: string environment)
  throws (
    1: exceptions.SecurityException ex,
    2: exceptions.TransactionException ex2,
    3: exceptions.ParseException ex3);

<<<<<<< HEAD
  data.TObject averageKeyCclTimestr(
    1: string key,
    2: string ccl,
    3: string timestamp,
    4: shared.AccessToken creds,
    5: shared.TransactionToken transaction,
    6: string environment)
  throws (
    1: exceptions.SecurityException ex,
    2: exceptions.TransactionException ex2,
    3: exceptions.ParseException ex3);
=======
  data.TObject minKeyRecords(
    1: string key,
    2: list<i64> records,
    3: shared.AccessToken creds,
    4: shared.TransactionToken transaction,
    5: string environment)
  throws (
    1: exceptions.SecurityException ex,
    2: exceptions.TransactionException ex2);
>>>>>>> 975d626f

  map<i64, set<data.TObject>> navigateKeyRecord(
    1: string key,
    2: i64 record,
    3: shared.AccessToken creds,
    4: shared.TransactionToken transaction,
    5: string environment)
  throws (
    1: exceptions.SecurityException ex,
    2: exceptions.TransactionException ex2);

  map<i64, set<data.TObject>> navigateKeyRecordTime(
    1: string key,
    2: i64 record,
    3: i64 timestamp,
    4: shared.AccessToken creds,
    5: shared.TransactionToken transaction,
    6: string environment)
  throws (
    1: exceptions.SecurityException ex,
    2: exceptions.TransactionException ex2);

  map<i64, set<data.TObject>> navigateKeyRecordTimestr(
    1: string key,
    2: i64 record,
    3: string timestamp,
    4: shared.AccessToken creds,
    5: shared.TransactionToken transaction,
    6: string environment)
  throws (
    1: exceptions.SecurityException ex,
    2: exceptions.TransactionException ex2,
    3: exceptions.ParseException ex3);

  map<i64, map<string, set<data.TObject>>> navigateKeysRecord(
    1: list<string> keys,
    2: i64 record,
    3: shared.AccessToken creds,
    4: shared.TransactionToken transaction,
    5: string environment)
  throws (
    1: exceptions.SecurityException ex,
    2: exceptions.TransactionException ex2);

   map<i64, map<string, set<data.TObject>>> navigateKeysRecordTime(
    1: list<string> keys,
    2: i64 record,
    3: i64 timestamp,
    4: shared.AccessToken creds,
    5: shared.TransactionToken transaction,
    6: string environment)
  throws (
    1: exceptions.SecurityException ex,
    2: exceptions.TransactionException ex2);

  map<i64, map<string, set<data.TObject>>> navigateKeysRecordTimestr(
    1: list<string> keys,
    2: i64 record,
    3: string timestamp,
    4: shared.AccessToken creds,
    5: shared.TransactionToken transaction,
    6: string environment)
  throws (
    1: exceptions.SecurityException ex,
    2: exceptions.TransactionException ex2,
    3: exceptions.ParseException ex3);

  map<i64, map<string, set<data.TObject>>> navigateKeysRecords(
    1: list<string> keys,
    2: list<i64> records,
    3: shared.AccessToken creds,
    4: shared.TransactionToken transaction,
    5: string environment)
  throws (
    1: exceptions.SecurityException ex,
    2: exceptions.TransactionException ex2);

  map<i64, set<data.TObject>> navigateKeyRecords(
    1: string key,
    2: list<i64> records,
    3: shared.AccessToken creds,
    4: shared.TransactionToken transaction,
    5: string environment)
  throws (
    1: exceptions.SecurityException ex,
    2: exceptions.TransactionException ex2);

  map<i64, set<data.TObject>> navigateKeyRecordsTime(
    1: string key,
    2: list<i64> records,
    3: i64 timestamp,
    4: shared.AccessToken creds,
    5: shared.TransactionToken transaction,
    6: string environment)
  throws (
    1: exceptions.SecurityException ex,
    2: exceptions.TransactionException ex2);

  map<i64, set<data.TObject>> navigateKeyRecordsTimestr(
    1: string key,
    2: list<i64> records,
    3: string timestamp,
    4: shared.AccessToken creds,
    5: shared.TransactionToken transaction,
    6: string environment)
  throws (
    1: exceptions.SecurityException ex,
    2: exceptions.TransactionException ex2,
    3: exceptions.ParseException ex3);

  map<i64, map<string, set<data.TObject>>> navigateKeysRecordsTime(
    1: list<string> keys,
    2: list<i64> records,
    3: i64 timestamp,
    4: shared.AccessToken creds,
    5: shared.TransactionToken transaction,
    6: string environment)
  throws (
    1: exceptions.SecurityException ex,
    2: exceptions.TransactionException ex2);

  map<i64, map<string, set<data.TObject>>> navigateKeysRecordsTimestr(
    1: list<string> keys,
    2: list<i64> records,
    3: string timestamp,
    4: shared.AccessToken creds,
    5: shared.TransactionToken transaction,
    6: string environment)
  throws (
    1: exceptions.SecurityException ex,
    2: exceptions.TransactionException ex2,
    3: exceptions.ParseException ex3);

  map<i64, set<data.TObject>> navigateKeyCcl(
    1: string key,
    2: string ccl,
    3: shared.AccessToken creds,
    4: shared.TransactionToken transaction,
    5: string environment)
  throws (
    1: exceptions.SecurityException ex,
    2: exceptions.TransactionException ex2,
    3: exceptions.ParseException ex3);

   map<i64, set<data.TObject>> navigateKeyCclTime(
    1: string key,
    2: string ccl,
    3: i64 timestamp
    4: shared.AccessToken creds,
    5: shared.TransactionToken transaction,
    6: string environment)
  throws (
    1: exceptions.SecurityException ex,
    2: exceptions.TransactionException ex2,
    3: exceptions.ParseException ex3);

  map<i64, set<data.TObject>> navigateKeyCclTimestr(
    1: string key,
    2: string ccl,
    3: string timestamp
    4: shared.AccessToken creds,
    5: shared.TransactionToken transaction,
    6: string environment)
  throws (
    1: exceptions.SecurityException ex,
    2: exceptions.TransactionException ex2,
    3: exceptions.ParseException ex3);

  map<i64, map<string, set<data.TObject>>> navigateKeysCcl(
    1: list<string> keys,
    2: string ccl,
    3: shared.AccessToken creds,
    4: shared.TransactionToken transaction,
    5: string environment)
  throws (
    1: exceptions.SecurityException ex,
    2: exceptions.TransactionException ex2,
    3: exceptions.ParseException ex3);

  map<i64, map<string, set<data.TObject>>> navigateKeysCclTime(
    1: list<string> keys,
    2: string ccl,
    3: i64 timestamp,
    4: shared.AccessToken creds,
    5: shared.TransactionToken transaction,
    6: string environment)
  throws (
    1: exceptions.SecurityException ex,
    2: exceptions.TransactionException ex2,
    3: exceptions.ParseException ex3);

  map<i64, map<string, set<data.TObject>>> navigateKeysCclTimestr(
    1: list<string> keys,
    2: string ccl,
    3: string timestamp,
    4: shared.AccessToken creds,
    5: shared.TransactionToken transaction,
    6: string environment)
  throws (
    1: exceptions.SecurityException ex,
    2: exceptions.TransactionException ex2,
    3: exceptions.ParseException ex3);

  map<i64, set<data.TObject>> navigateKeyCriteria(
    1: string key,
    2: data.TCriteria criteria,
    3: shared.AccessToken creds,
    4: shared.TransactionToken transaction,
    5: string environment)
  throws (
    1: exceptions.SecurityException ex,
    2: exceptions.TransactionException ex2,
    3: exceptions.ParseException ex3);

  map<i64, set<data.TObject>> navigateKeyCriteriaTime(
    1: string key,
    2: data.TCriteria criteria,
    3: i64 timestamp,
    4: shared.AccessToken creds,
    5: shared.TransactionToken transaction,
    6: string environment)
  throws (
    1: exceptions.SecurityException ex,
    2: exceptions.TransactionException ex2,
    3: exceptions.ParseException ex3);

  map<i64, set<data.TObject>> navigateKeyCriteriaTimestr(
    1: string key,
    2: data.TCriteria criteria,
    3: string timestamp,
    4: shared.AccessToken creds,
    5: shared.TransactionToken transaction,
    6: string environment)
  throws (
    1: exceptions.SecurityException ex,
    2: exceptions.TransactionException ex2,
    3: exceptions.ParseException ex3);

  map<i64, map<string, set<data.TObject>>> navigateKeysCriteria(
    1: list<string> keys,
    2: data.TCriteria criteria,
    3: shared.AccessToken creds,
    4: shared.TransactionToken transaction,
    5: string environment)
  throws (
    1: exceptions.SecurityException ex,
    2: exceptions.TransactionException ex2,
    3: exceptions.ParseException ex3);

  map<i64, map<string, set<data.TObject>>> navigateKeysCriteriaTime(
    1: list<string> keys,
    2: data.TCriteria criteria,
    3: i64 timestamp,
    4: shared.AccessToken creds,
    5: shared.TransactionToken transaction,
    6: string environment)
  throws (
    1: exceptions.SecurityException ex,
    2: exceptions.TransactionException ex2,
    3: exceptions.ParseException ex3);

  map<i64, map<string, set<data.TObject>>> navigateKeysCriteriaTimestr(
    1: list<string> keys,
    2: data.TCriteria criteria,
    3: string timestamp,
    4: shared.AccessToken creds,
    5: shared.TransactionToken transaction,
    6: string environment)
  throws (
    1: exceptions.SecurityException ex,
    2: exceptions.TransactionException ex2,
    3: exceptions.ParseException ex3);


  # ~~~~~~~~~~~~~~~~~~~~~~~~~~
  # ~~~~~~~~ Metadata ~~~~~~~~
  # ~~~~~~~~~~~~~~~~~~~~~~~~~~

  string getServerEnvironment(
    1: shared.AccessToken creds,
    2: shared.TransactionToken token,
    3: string environment)
  throws (
    1: exceptions.SecurityException ex,
    2: exceptions.TransactionException ex2);

  string getServerVersion() throws (
    1: exceptions.SecurityException ex,
    2: exceptions.TransactionException ex2);

  i64 time(
    1: shared.AccessToken creds,
    2: shared.TransactionToken token,
    3: string environment)
  throws (
    1: exceptions.SecurityException ex,
    2: exceptions.TransactionException ex2);

  i64 timePhrase(
    1: string phrase
    2: shared.AccessToken creds,
    3: shared.TransactionToken token,
    4: string environment)
  throws (
    1: exceptions.SecurityException ex,
    2: exceptions.TransactionException ex2,
    3: exceptions.ParseException ex3);
}<|MERGE_RESOLUTION|>--- conflicted
+++ resolved
@@ -3216,10 +3216,6 @@
     2: exceptions.TransactionException ex2);
 
   data.TObject sumKeyRecordTime(
-<<<<<<< HEAD
-    1: string key,
-    2: i64 record,
-=======
     1: string key,
     2: i64 record,
     3: i64 timestamp,
@@ -3681,13 +3677,10 @@
   i64 countKeyCclTime(
     1: string key,
     2: string ccl,
->>>>>>> 975d626f
     3: i64 timestamp,
     4: shared.AccessToken creds,
     5: shared.TransactionToken transaction,
     6: string environment)
-<<<<<<< HEAD
-=======
   throws (
     1: exceptions.SecurityException ex,
     2: exceptions.TransactionException ex2,
@@ -3711,16 +3704,11 @@
     3: shared.AccessToken creds,
     4: shared.TransactionToken transaction,
     5: string environment)
->>>>>>> 975d626f
-  throws (
-    1: exceptions.SecurityException ex,
-    2: exceptions.TransactionException ex2);
-
-<<<<<<< HEAD
-  data.TObject sumKeyRecordTimestr(
-=======
+  throws (
+    1: exceptions.SecurityException ex,
+    2: exceptions.TransactionException ex2);
+
   data.TObject maxKeyRecordTime(
->>>>>>> 975d626f
     1: string key,
     2: i64 record,
     3: string timestamp,
@@ -3765,9 +3753,6 @@
     1: exceptions.SecurityException ex,
     2: exceptions.TransactionException ex2);
 
-<<<<<<< HEAD
-  data.TObject sumKeyRecordsTimestr(
-=======
    data.TObject maxKeyRecordsTimestr(
     1: string key,
     2: list<i64> records,
@@ -3781,7 +3766,6 @@
     3: exceptions.ParseException ex3);
 
   data.TObject maxKeyCriteria(
->>>>>>> 975d626f
     1: string key,
     2: list<i64> records,
     3: string timestamp,
@@ -3812,9 +3796,6 @@
     1: exceptions.SecurityException ex,
     2: exceptions.TransactionException ex2);
 
-<<<<<<< HEAD
-  data.TObject sumKeyTimestr(
-=======
   data.TObject maxKeyCriteriaTime(
     1: string key,
     2: data.TCriteria criteria,
@@ -3839,7 +3820,6 @@
     3: exceptions.ParseException ex3);
 
   data.TObject maxKeyCcl(
->>>>>>> 975d626f
     1: string key,
     2: string timestamp,
     3: shared.AccessToken creds,
@@ -3850,21 +3830,7 @@
     2: exceptions.TransactionException ex2,
     3: exceptions.ParseException ex3);
 
-<<<<<<< HEAD
-  data.TObject sumKeyCriteria(
-    1: string key,
-    2: data.TCriteria criteria,
-    3: shared.AccessToken creds,
-    4: shared.TransactionToken transaction,
-    5: string environment)
-  throws (
-    1: exceptions.SecurityException ex,
-    2: exceptions.TransactionException ex2);
-
-  data.TObject sumKeyCriteriaTime(
-=======
   data.TObject maxKeyCclTime(
->>>>>>> 975d626f
     1: string key,
     2: string ccl,
     3: i64 timestamp,
@@ -3876,15 +3842,9 @@
     2: exceptions.TransactionException ex2,
     3: exceptions.ParseException ex3);
 
-<<<<<<< HEAD
-  data.TObject sumKeyCriteriaTimestr(
-    1: string key,
-    2: data.TCriteria criteria,
-=======
   data.TObject maxKeyCclTimestr(
     1: string key,
     2: string ccl,
->>>>>>> 975d626f
     3: string timestamp,
     4: shared.AccessToken creds,
     5: shared.TransactionToken transaction,
@@ -3894,11 +3854,6 @@
     2: exceptions.TransactionException ex2,
     3: exceptions.ParseException ex3);
 
-<<<<<<< HEAD
-  data.TObject sumKeyCcl(
-    1: string key,
-    2: string ccl,
-=======
   data.TObject maxKey(
     1: string key,
     2: shared.AccessToken creds,
@@ -3911,91 +3866,47 @@
   data.TObject maxKeyTime(
     1: string key,
     2: i64 timestamp,
->>>>>>> 975d626f
-    3: shared.AccessToken creds,
-    4: shared.TransactionToken transaction,
-    5: string environment)
-  throws (
-    1: exceptions.SecurityException ex,
-    2: exceptions.TransactionException ex2,
-    3: exceptions.ParseException ex3);
-
-<<<<<<< HEAD
-  data.TObject sumKeyCclTime(
-    1: string key,
-    2: string ccl,
+    3: shared.AccessToken creds,
+    4: shared.TransactionToken transaction,
+    5: string environment)
+  throws (
+    1: exceptions.SecurityException ex,
+    2: exceptions.TransactionException ex2,
+    3: exceptions.ParseException ex3);
+
+  data.TObject maxKeyTimestr(
+    1: string key,
+    2: string timestamp,
+    3: shared.AccessToken creds,
+    4: shared.TransactionToken transaction,
+    5: string environment)
+  throws (
+    1: exceptions.SecurityException ex,
+    2: exceptions.TransactionException ex2,
+    3: exceptions.ParseException ex3);
+
+  data.TObject minKeyRecord(
+    1: string key,
+    2: i64 record,
+    3: shared.AccessToken creds,
+    4: shared.TransactionToken transaction,
+    5: string environment)
+  throws (
+    1: exceptions.SecurityException ex,
+    2: exceptions.TransactionException ex2);
+
+  data.TObject minKeyRecordTime(
+    1: string key,
+    2: i64 record,
     3: i64 timestamp,
     4: shared.AccessToken creds,
     5: shared.TransactionToken transaction,
     6: string environment)
-=======
-  data.TObject maxKeyTimestr(
-    1: string key,
-    2: string timestamp,
-    3: shared.AccessToken creds,
-    4: shared.TransactionToken transaction,
-    5: string environment)
->>>>>>> 975d626f
-  throws (
-    1: exceptions.SecurityException ex,
-    2: exceptions.TransactionException ex2,
-    3: exceptions.ParseException ex3);
-
-<<<<<<< HEAD
-  data.TObject sumKeyCclTimestr(
-    1: string key,
-    2: string ccl,
-    3: string timestamp,
-    4: shared.AccessToken creds,
-    5: shared.TransactionToken transaction,
-    6: string environment)
-  throws (
-    1: exceptions.SecurityException ex,
-    2: exceptions.TransactionException ex2,
-    3: exceptions.ParseException ex3);
-
-  data.TObject averageKeyRecord(
-    1: string key,
-=======
-  data.TObject minKeyRecord(
-    1: string key,
->>>>>>> 975d626f
-    2: i64 record,
-    3: shared.AccessToken creds,
-    4: shared.TransactionToken transaction,
-    5: string environment)
-  throws (
-    1: exceptions.SecurityException ex,
-    2: exceptions.TransactionException ex2);
-
-  data.TObject minKeyRecordTime(
-    1: string key,
-    2: i64 record,
-    3: i64 timestamp,
-    4: shared.AccessToken creds,
-    5: shared.TransactionToken transaction,
-    6: string environment)
-  throws (
-    1: exceptions.SecurityException ex,
-    2: exceptions.TransactionException ex2);
-
-<<<<<<< HEAD
-  data.TObject averageKeyRecordTimestr(
-    1: string key,
-    2: i64 record,
-    3: string timestamp,
-    4: shared.AccessToken creds,
-    5: shared.TransactionToken transaction,
-    6: string environment)
-  throws (
-    1: exceptions.SecurityException ex,
-    2: exceptions.TransactionException ex2,
-    3: exceptions.ParseException ex3);
-
-  data.TObject averageKeyRecords(
-=======
+  throws (
+    1: exceptions.SecurityException ex,
+    2: exceptions.TransactionException ex2);
+
   data.TObject minKeyRecordTimestr(
->>>>>>> 975d626f
     1: string key,
     2: i64 record,
     3: string timestamp,
@@ -4027,9 +3938,6 @@
     1: exceptions.SecurityException ex,
     2: exceptions.TransactionException ex2);
 
-<<<<<<< HEAD
-  data.TObject averageKeyRecordsTimestr(
-=======
    data.TObject minKeyRecordsTimestr(
     1: string key,
     2: list<i64> records,
@@ -4043,7 +3951,6 @@
     3: exceptions.ParseException ex3);
 
   data.TObject minKeyCriteria(
->>>>>>> 975d626f
     1: string key,
     2: list<i64> records,
     3: string timestamp,
@@ -4074,9 +3981,6 @@
     1: exceptions.SecurityException ex,
     2: exceptions.TransactionException ex2);
 
-<<<<<<< HEAD
-  data.TObject averageKeyTimestr(
-=======
   data.TObject minKeyCriteriaTime(
     1: string key,
     2: data.TCriteria criteria,
@@ -4101,7 +4005,6 @@
     3: exceptions.ParseException ex3);
 
   data.TObject minKeyCcl(
->>>>>>> 975d626f
     1: string key,
     2: string timestamp,
     3: shared.AccessToken creds,
@@ -4112,21 +4015,7 @@
     2: exceptions.TransactionException ex2,
     3: exceptions.ParseException ex3);
 
-<<<<<<< HEAD
-  data.TObject averageKeyCriteria(
-    1: string key,
-    2: data.TCriteria criteria,
-    3: shared.AccessToken creds,
-    4: shared.TransactionToken transaction,
-    5: string environment)
-  throws (
-    1: exceptions.SecurityException ex,
-    2: exceptions.TransactionException ex2);
-
-  data.TObject averageKeyCriteriaTime(
-=======
   data.TObject minKeyCclTime(
->>>>>>> 975d626f
     1: string key,
     2: string ccl,
     3: i64 timestamp,
@@ -4138,34 +4027,7 @@
     2: exceptions.TransactionException ex2,
     3: exceptions.ParseException ex3);
 
-<<<<<<< HEAD
-  data.TObject averageKeyCriteriaTimestr(
-    1: string key,
-    2: data.TCriteria criteria,
-    3: string timestamp,
-    4: shared.AccessToken creds,
-    5: shared.TransactionToken transaction,
-    6: string environment)
-  throws (
-    1: exceptions.SecurityException ex,
-    2: exceptions.TransactionException ex2,
-    3: exceptions.ParseException ex3);
-
-  data.TObject averageKeyCcl(
-    1: string key,
-    2: string ccl,
-    3: shared.AccessToken creds,
-    4: shared.TransactionToken transaction,
-    5: string environment)
-  throws (
-    1: exceptions.SecurityException ex,
-    2: exceptions.TransactionException ex2,
-    3: exceptions.ParseException ex3);
-
-  data.TObject averageKeyCclTime(
-=======
   data.TObject minKeyCclTimestr(
->>>>>>> 975d626f
     1: string key,
     2: string ccl,
     3: string timestamp,
@@ -4198,19 +4060,6 @@
     2: exceptions.TransactionException ex2,
     3: exceptions.ParseException ex3);
 
-<<<<<<< HEAD
-  data.TObject averageKeyCclTimestr(
-    1: string key,
-    2: string ccl,
-    3: string timestamp,
-    4: shared.AccessToken creds,
-    5: shared.TransactionToken transaction,
-    6: string environment)
-  throws (
-    1: exceptions.SecurityException ex,
-    2: exceptions.TransactionException ex2,
-    3: exceptions.ParseException ex3);
-=======
   data.TObject minKeyRecords(
     1: string key,
     2: list<i64> records,
@@ -4220,7 +4069,6 @@
   throws (
     1: exceptions.SecurityException ex,
     2: exceptions.TransactionException ex2);
->>>>>>> 975d626f
 
   map<i64, set<data.TObject>> navigateKeyRecord(
     1: string key,
