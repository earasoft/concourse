/*
 * Copyright (c) 2013-2019 Cinchapi Inc.
 *
 * Licensed under the Apache License, Version 2.0 (the "License");
 * you may not use this file except in compliance with the License.
 * You may obtain a copy of the License at
 *
 * http://www.apache.org/licenses/LICENSE-2.0
 *
 * Unless required by applicable law or agreed to in writing, software
 * distributed under the License is distributed on an "AS IS" BASIS,
 * WITHOUT WARRANTIES OR CONDITIONS OF ANY KIND, either express or implied.
 * See the License for the specific language governing permissions and
 * limitations under the License.
 */
package com.cinchapi.concourse.server;

import java.nio.file.Files;
import java.nio.file.Paths;
import java.util.List;

import org.junit.Assert;
import org.junit.Rule;
import org.junit.Test;
import org.junit.rules.TestWatcher;
import org.junit.runner.Description;

import com.cinchapi.concourse.Concourse;
import com.cinchapi.concourse.Timestamp;
import com.cinchapi.concourse.lang.Criteria;
import com.cinchapi.concourse.lang.paginate.Page;
import com.cinchapi.concourse.lang.sort.Order;
import com.cinchapi.concourse.server.ManagedConcourseServer.ReflectiveClient;
import com.cinchapi.concourse.thrift.Operator;
import com.cinchapi.concourse.util.ConcourseCodebase;
import com.google.common.collect.ImmutableList;

/**
 * Unit tests for {@link com.cinchapi.concourse.server.ManagedConcourseServer}.
 *
 * @author jnelson
 */
public class ManagedConcourseServerTest {

    private ManagedConcourseServer server = null;

    @Rule
    public TestWatcher watcher = new TestWatcher() {

        @Override
        protected void starting(Description description) {
            ConcourseCodebase codebase = ConcourseCodebase.cloneFromGithub();
            String installer = codebase.buildInstaller();
            server = ManagedConcourseServer
                    .manageNewServer(Paths.get(installer).toFile());
        }

        @Override
        protected void finished(Description description) {
            server.destroy();
            server = null;
        }
    };

    @Test
    public void testStart() {
        server.start();
        Assert.assertTrue(server.isRunning());
    }

    @Test
    public void testStop() {
        server.start();
        server.stop();
        Assert.assertFalse(server.isRunning());
    }

    @Test
    public void testStopWithClient() {
        server.start();
        server.connect();
        server.stop();
        Assert.assertFalse(server.isRunning());
    }

    @Test
    public void testIsRunning() {
        Assert.assertFalse(server.isRunning());
        server.start();
        Assert.assertTrue(server.isRunning());
    }

    @Test
    public void testDestroy() {
        server.destroy();
        Assert.assertFalse(
                Files.exists(Paths.get(server.getInstallDirectory())));
    }

    @Test
    public void testConnectAndInteract() {
        server.start();
        Concourse concourse = server.connect();
        concourse.add("foo", "bar", 1);
        Assert.assertEquals("bar", concourse.get("foo", 1));
    }

    @Test
    public void testClientFind() {
        server.start();
        Concourse concourse = server.connect();
        concourse.add("foo", 1, 1);
        Assert.assertTrue(
                concourse.find("foo", Operator.EQUALS, 1).contains(1L));
    }

    @Test
    public void testClientFindWithTime() {
        server.start();
        Concourse concourse = server.connect();
        concourse.add("foo", 1, 1);
        Timestamp timestamp = Timestamp.now();
        concourse.add("foo", 1, 2);
        Assert.assertFalse(concourse.find("foo", Operator.EQUALS, 1, timestamp)
                .contains(2L));
    }

    @Test
    public void testAutoUnboxOnClientCall() {
        server.start();
        ReflectiveClient concourse = (ReflectiveClient) server.connect();
        concourse.add("name", "jeff", 1);
        long record = 1;
        String result = concourse.call("get", "name", record);
        Assert.assertEquals("jeff", result);
    }

    @Test
    public void testExecuteCli() {
        server.start();
        List<String> stdout = server.executeCli("users",
                "sessions --username admin --password admin");
        boolean passed = false;
        for (String line : stdout) {
            System.out.println(line);
            if(line.contains("Current User Sessions")) {
                passed = true;
                break;
            }
        }
        Assert.assertTrue(passed);
    }

    @Test(expected = UnsupportedOperationException.class)
    public void testCalculator() {
        server.start();
        Concourse concourse = server.connect();
        concourse.add("age", 20);
        concourse.add("age", 40);
        Assert.assertEquals(60, concourse.calculate().sum("age"));
    }

    @Test
    public void testTranslateTimestampValueBetweenClientAndServer() {
        server.start();
        Concourse concourse = server.connect();
        long record = concourse.add("time", Timestamp.now());
        Object time = concourse.get("time", record);
        Assert.assertTrue(time instanceof Timestamp);
    }

<<<<<<< HEAD
=======
    @Test
    public void testTranslateCriteriaBetweenClientAndServer() {
        server.start();
        Concourse concourse = server.connect();
        concourse.find(Criteria.where().key("name").operator(Operator.EQUALS)
                .value("foo"));
        Assert.assertTrue(true); // lack of Exception means the test passes
    }

    @Test
    public void testTranslateOrderBetweenClientAndServer() {
        server.start();
        Concourse concourse = server.connect();
        concourse.select(ImmutableList.of(1L, 2L), Order.by("name"));
        Assert.assertTrue(true); // lack of Exception means the test passes
    }

    @Test
    public void testTranslatePageBetweenClientAndServer() {
        server.start();
        Concourse concourse = server.connect();
        concourse.select(ImmutableList.of(1L, 2L), Page.of(1, 1));
        Assert.assertTrue(true); // lack of Exception means the test passes
    }

>>>>>>> cc7dd68b
}<|MERGE_RESOLUTION|>--- conflicted
+++ resolved
@@ -169,8 +169,6 @@
         Assert.assertTrue(time instanceof Timestamp);
     }
 
-<<<<<<< HEAD
-=======
     @Test
     public void testTranslateCriteriaBetweenClientAndServer() {
         server.start();
@@ -196,5 +194,4 @@
         Assert.assertTrue(true); // lack of Exception means the test passes
     }
 
->>>>>>> cc7dd68b
 }